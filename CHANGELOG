Qtile x.x.x, released xxxx-xx-xx:
    * features
        - Add ability to draw borders to the Bar. Can customise size and colour per edge.
        - Add `StatusNotifier` widget implementing the `StatusNotifierItem` specification.
          NB Widget does not provide context menus.
        - Add `total` bandwidth format value to the Net widget.
        - Scratchpad groups could be defined as single so that only one of the scratchpad in the group is visible
          at a given time.
        - All scratchpads in a Scratchpad group can be hidden with hide_all() function.
        - For saving states of scratchpads during restart, we use wids instead of pids.
        - Scratchpads can now be defined with an optional matcher to match with window properties.
        - `Qtile.cmd_reload_config` is added for reloading the config without completely restarting.
        - Window.cmd_togroup's argument `groupName` should be changed to
          `group_name`. For the time being a log warning is in place and a
          migration is added. In the future `groupName` will fail.
        - Add `min/max_ratio` to Tile layout and fix bug where windows can extend offscreen.
        - Add ability for widget `mouse_callbacks` to take `lazy` calls (similar to keybindings)
        - Add `aliases` to `lazy.spawncmd()` which takes a dictionary mapping convenient aliases
          to full command lines.
        - Add a new 'prefix' option to the net widget to display speeds with a static unit (e.g. MB).
        - `lazy.group.toscreen()` now does not toggle groups by default. To get this behaviour back, use
          `lazy.group.toscreen(toggle=True)`
        - Tile layout has new `margin_on_single` and `border_on_single` option to specify
          whether to draw margin and border when there is only one window.
<<<<<<< HEAD
	- Thermal zone widget.
=======
        - `Key`, `KeyChord`, `Click` and `Drag` bindings now have another argument `swallow`.
          It indicates whether or not the pressed keys should be passed on to the focused client.
          By default the keys are not passed (swallowed), so this argument is set to `True`.
          When set to `False`, the keys are passed to the focused client. A key is never swallowed if the
          function is not executed, e.g. due to failing the `.when()` check.
>>>>>>> 100d47dc

Qtile 0.18.1, released 2021-09-16:
    * features
        - All layouts will accept a list of colors for border_* options with which
          they will draw multiple borders on the appropriate windows.

Qtile 0.18.0, released 2021-07-04:
    !!! Config breakage !!!
        - The `qtile` entry point doesn't run `qtile start` by default anymore
        - New optional dependency for dbus related features: dbus-next.
          Replaces previous reliance on dbus/Glib and allows qtile to use async
          dbus calls within asyncio's eventloop.
        - widget.BatteryIcon no longer has a fallback text mode; use
          widget.Battery instead
        - MonadX layout key new_at_current is deprecated, use new_client_position.
        - `libqtile.window` has been moved to `libqtile.backend.x11.window`; a migration has been added for this.
    !!! deprecation warning !!!
        - 'main' config functions, deprecated in 0.16.1, will no longer be executed.
    !!! Notice for packagers - new dependencies !!!
        - Tests now require the 'dbus-next' python module plus 'dbus-launch' and 'notify-send' applications
    * features
        - added transparency in x11 and wayland backends
        - added measure_mem and measure_swap attributes to memory widget to allow user to choose measurement units.
        - memory widget can now be displayed with decimal values
        - new "qtile migrate" command, which will attempt to upgrade previous
          configs to the current version in the case of qtile API breaks.
        - A new `reconfigure_screens` config setting. When `True` (default) it
          hooks `Qtile.reconfigure_screens` to the `screen_change` hook,
          reconfiguring qtile's screens in response to randr events. This
          removes the need to restart qtile when adding/removing external
          monitors.
        - improved key chord / sequence functionality. Leaving a chord with `mode`
          set brings you to a named mode you activated before, see #2264.
          A new command, `lazy.ungrab_all_chords`, was introduced to return to the root bindings.
          The `enter_chord` hook is now always called with a string argument.
          The third argument to `KeyChord` was renamed from `submaping` to `submapping` (typo fix).
        - added new argument for CheckUpdates widget: `custom_command_modify` which allows user to modify the
          the line count of the output of `custom_command` with a lambda function (i.e. `lambda x: x-3`).
          Argument defaults to `lambda x: x` and is overridden by `distro` argument's internal lambda.
        - added new argument for the WindowName, WindowTabs and Tasklist widgets: `parse_text` which allows users to
          define a function that takes a window name as an input, modify it in some way (e.g. str.replace(), str.upper() or regex)
          and show that modification on screen.
        - A Wayland backend has been added which can be used by calling `qtile start -b wayland` directly in your TTY.
          It requires the latest releases of wlroots, python-xkbcommon, pywayland and pywlroots. It is expected to be
          unstable so please let us know if you find any bugs!
        - The 'focus` argument to `Click` and `Drag` objects in your config are no longer necessary (and are ignored).

Qtile 0.17.0, released 2021-02-13:
    !!! Python version breakage !!!
        - Python 3.5 and 3.6 are no longer supported
    !!! Config breakage !!!
        - Pacman widget has been removed. Use CheckUpdates instead.
        - Mpris widget has been removed. Use Mpris2 instead.
        - property "masterWindows" of Tile layout renamed to master_length
        - Match objects now only allow one string argument for their wm
          name/class/etc. properties. to update your config, do e.g.
                   Group('www', spawn='firefox', layout='xmonad',
              -          matches=[Match(wm_class=['Firefox', 'google-chrome', 'Google-chrome'])]),
              +          matches=[Match(wm_class='Firefox'), Match(wm_class='google-chrome'), Match(wm_class='Google-chrome')]),
        - properties wname, wmclass and role of Slice-layout replaced by Match-
          type property "match"
        - rules specified in `layout.Floating`'s `float_rules` are now evaluated with
          AND-semantics instead of OR-semantics, i.e. if you specify 2 different
          property rules, both have to match
        - check the new `float_rules` for `floating_layout` in the default config and
          extend your own rules appropriately: some non-configurable auto-floating rules
          were made explicit and added to the default config
        - using `dict`s for `layout.Floating`'s `float_rules` is now deprecated, please
          use `config.Match` objects instead
        - `no_reposition_match` in `layout.Floating` has been removed; use the list of
          `config.Match`-objects `no_reposition_rules` instead
        - Command line has been modernized to a single entry point, the `qtile`
          binary. Translations are below:
                qtile     -> qtile start
                qtile-cmd -> qtile cmd-obj
                qtile-run -> qtile run-cmd
                qtile-top -> qtile top
                qshell    -> qtile shell
          iqshell and dqtile-cmd are no longer distributed with the
          package, as they were either user or developer scripts. Both are
          still available in the qtile repo in /scripts.

          Running `qtile` without arguments will continue to work for the
          forseeable future, but will be eventually deprecated. qtile prints a
          warning when run in this configuration.
        - Qtile.cmd_focus_by_click is no longer an available command.
        - Qtile.cmd_get_info is no longer an available command.
        - libqtile.command_* has been deprecated, it has been moved to
          libqtile.command.*
        - libqtile.widget.base.ThreadedPollText has been removed; out of tree
          widgets can use ThreadPoolText in the same package instead.
        - the YahooWeather widget was removed since Yahoo retired their free
          tier of the weather API
        - Deprecated hook `window_name_change` got removed, use
          `client_name_updated` instead.
        - show_state attribute from WindowName widget has been removed. Use format attribute instead.
                show_state = True  -> format = '{state}{name}'
                show_state = False -> format = '{name}'
        - mouse_callbacks no longer receives the qtile object as an argument
          (they receive no arguments); import it via `from libqtile import
          qtile` instead.
    * features
        - new WidgetBox widget
        - new restart and shutdown hooks
        - rules specified in `layout.Floating`'s `float_rules` are now evaluated with
          AND-semantics, allowing for more complex and specific rules
        - Python 3.9 support
        - switch to Github Actions for CI
        - Columns layout has new `margin_on_single` option to specify margin
          size when there is only one window (default -1: use `margin` option).
        - new OpenWeather widget to replace YahooWeather
        - new format attribute for WindowName widget
        - new max_chars attribute for WindowName widget
        - libqtile now exports type information
        - add a new `qtile check` subcommand, which will check qtile configs
          for various things:
              - validates configs against the newly exported type information
                if mypy is present in the environment
              - validates that qtile can import the config file (e.g. that
                syntax is correct, ends in a .py extension, etc.)
              - validates Key and Mouse mod/keysym arguments are ok.
        - Columns layout now enables column swapping by using swap_column_left and swap_column_right
    !!! warning !!!
        - When (re)starting, Qtile passes its state to the new process in a
          file now, where previously it passed state directly as a string. This
          fixes a bug where some character encodings (i.e. in group names) were
          getting messed up in the conversion to/from said string. This change
          will cause issues if you update Qtile then restart it, causing the
          running old version to pass state in the previous format to the new
          process which recognises the new.

Qtile 0.16.1, released 2020-08-11:
    !!! Config breakage !!!
        - Hooks 'addgroup', 'delgroup' and 'screen_change' will no longer
          receive the qtile object as an argument. It can be accessed directly
          at libqtile.qtile.
    !!! deprecation warning !!!
        - defining a main function in your config is deprecated. You should use
          @hook.subscribe.startup_complete instead. If you need access to the
          qtile object, import it from libqtile directly.
    * bugfixes
        - include tests in the release for distros to consume
        - don't resize 0th screen incorrectly on root ConfigureNotify
        - expose qtile object as libqtile.qtile (note that we still consider
          anything not prefixed with cmd_ to be a private API)
        - fix transparent borders
        - MonadTall, MonadWide, and TreeTab now work with Slice

Qtile 0.16.0, released 2020-07-20:
    !!! Config breakage !!!
        - Imports from libqtile.widget are now made through a function
          proxy to avoid the side effects of importing all widgets at
          once. If you subclass a widget in your config, import it from
          its own module.
          e.g. from libqtile.widget.pomodoro import Pomodoro
    * features
        - added `guess_terminal` in utils
        - added keybinding cheet sheet image generator
        - custom keyboardlayout display
        - added native support for key chords
        - validate config before restart and refuse to restart with a bad
          config
        - added a bunch of type annotations to config objects (more to come)
    * bugfixes
        - major focus rework; Java-based IDEs such as PyCharm, NetBrains, etc.
          now focus correctly
        - fix a bug where spotify (or any window with focus-to=parent) was
          closed, nothing would be focused and no hotkeys would work
        - support windows unsetting the input hint
        - respects window's/user's location setting if present (WM_SIZE_HINTS)
        - fixed YahooWeather widget for new API
        - fix a bug where _NET_WM_DESKTOPS wasn't correctly updated when
          switching screens in some cases
        - fix a crash in the BSP layout
        - fix a stacktrace when unknown keysyms are encounted
        - make qtile --version output more sane
        - fix a rendering issue with special characters in window names
        - keyboard widget no longer re-sets the keyboard settings every second
        - fix qtile-top with the new IPC model
        - Image widget respects its background setting now
        - correctly re-draw non-focused screens on qtile restart
        - fix a crash when decoding images
        - fix the .when() constraint for lazy objects

Qtile 0.15.1, released 2020-04-14
    * bugfixes
        - fix qtile reload (it was crashing)

Qtile 0.15.0, released 2020-04-12:
    !!! Config breakage !!!
        - removed the mpd widget, which depended on python-mpd.
        - the Clock widget now requires pytz to handle timezones that are
          passed as string
        - libqtile.command.Client does not exist anymore and has been
          replaced by libqtile.command_client.CommandClient
    !!! deprecation warning !!!
        - libqtile.command.lazy is deprecated in favor of libqtile.lazy.lazy
    * features
        - Python 3.8 support
        - `wallpaper` and `wallpaper_mode` for screens
        - bars can now have margins
        - `lazy.toscreen` called twice will now toggle the groups
          (optional with the `toggle` parameter)
        - `lazy.window.togroup` now has `switch_group` parameter to follow
          the window to the group it is sent to
        - qtile now copies the default config if the config file does not exist
        - all widgets now use Pango markup by default
        - add an `fmt` option for all textbox widgets
        - new PulseVolume widget for controlling PulseAudio
        - new QuickExit widget, mainly for the default config
        - new non-graph CPU widget
        - KeyboardLayout widget: new `options` parameter
        - CheckUpdates widget: support ArchLinux yay
        - GroupBox widget: new `block_highlight_text_color` parameter
        - Mpd2 widget: new `color_progress` parameter
        - Maildir widget can now display the inbox grand total
        - the Net widget can now use bits as unit
        - Spacer widget: new `background_color` parameter
        - More consistent resize behavior in Columns layout
        - various improvements of the default config
        - large documentation update and improvements (e.g. widget
          dependencies)
    * bugfixes
        - qtile binary: don't fail if we can't set the locale
        - don't print help if qtile-cmd function returns nothing
        - Monad layout: fix margins when flipped

Qtile 0.14.2, released 2019-06-19:
    * bugfixes
        - previous release still exhibited same issues with package data,
          really fix it this time

Qtile 0.14.1, released 2019-06-19:
    * bugfixes
        - properly include png files in the package data to install included
          icons

Qtile 0.14.0, released 2019-06-19:
    !!! Python version breakage !!!
        - Python 2 is no longer supported
        - Python 3.4 and older is no longer supported
    !!! Config breakage !!!
        - Many internal things were renamed from camel case to snake case. If
          your config uses main(), or any lazy.function() invocations that
          interact directly with the qtile object, you may need to forward port
          them. Also note that we do *not* consider the qtile object to be a
          stable api, so you will need to continue forward porting these things
          for future refactorings (for wayland, etc.). A better approach may be
          to add an upstream API for what you want to do ;)
        - Maildir's subFolder and maildirPath changed to maildir_path and
          sub_folder.
        - the graph widget requires the psutil library to be installed
    * features
        - add custom `change_command` to backlight widget
        - add CommandSet extension to list available commands
        - simplify battery monitoring widget interface and add freebsd
          compatible battery widget implementation
        - track last known mouse coordinates on the qtile manager
        - allow configuration of warping behavior in columns layout
    * bugfixes
        - with cursor warp enabled, the cursor is warped on screen change
        - fix stepping groups to skip the scratch pad group
        - fix stack layout to properly shuffle
        - silence errors when unmapping windows

Qtile 0.13.0, released 2018-12-23:
    !!! deprecation warning !!!
        - wmii layout is deprecated in terms of columns layout, which has the
          same behavior with different defaults, see the wmii definition for
          more details
    * features
        - add svg handling for images
        - allow addgroup command to set the layout
        - add command to get current log level
        - allow groupbox to hide unused groups
        - add caps lock indicator widget
        - add custom_command to check_update widget
    * bugfixes
        - better shutdown handling
        - fix clientlist current client tracking
        - fix typo in up command on ratiotile layout
        - various fixes to check_update widget
        - fix 0 case for resize screen

Qtile 0.12.0, released 2018-07-20:
    !!! Config breakage !!!
        - Tile layout commands up/down/shuffle_up/shuffle_down changed to be
          more consistent with other layouts
        - move qcmd to qtile-cmd because of conflict with renameutils, move
          dqcmd to dqtile-cmd for symmetry
    * features
        - add `add_after_last` option to Tile layout to add windows to the end
          of the list.
        - add new formatting options to TaskList
        - allow Volume to open app on right click
    * bugfixes
        - fix floating of file transfer windows and java drop-downs
        - fix exception when calling `cmd_next` and `cmd_previous` on layout
          without windows
        - fix caps lock affected behaviour of key bindings
        - re-create cache dir if it is deleted while qtile is running
        - fix CheckUpdates widget color when no updates
        - handle cases where BAT_DIR does not exist
        - fix the wallpaper widget when using `wallpaper_command`
        - fix Tile layout order to not reverse on reset
        - fix calling `focus_previous/next` with no windows
        - fix floating bug is BSP layout

Qtile 0.11.1, released 2018-03-01:
    * bug fix
        - fixed pip install of qtile

Qtile 0.11.0, released 2018-02-28:
    !!! Completely changed extension configuration, see the documentation !!!
    !!! `extention` subpackage renamed to `extension` !!!
    !!! `extentions` configuration variable changed to `extension_defaults` !!!
    * features
        - qshell improvements
        - new MonadWide layout
        - new Bsp layout
        - new pomodoro widget
        - new stock ticker widget
        - new `client_name_updated` hook
        - new RunCommand and J4DmenuDesktop extension
        - task list expands to fill space, configurable via `spacing` parameter
        - add group.focus_by_name() and group.info_by_name()
        - add disk usage ratio to df widget
        - allow displayed group name to differ from group name
        - enable custom TaskList icon size
        - add qcmd and dqcmd to extend functionality around qtile.command
          functionality
        - add ScratchPad group that has configurable drop downs
    * bugfixes
        - fix race condition in Window.fullscreen
        - fix for string formatting in qtile_top
        - fix unicode literal in tasklist
        - move mpris2 initialization out of constructor
        - fix wlan widget variable naming and division
        - normalize behavior of layouts on various commands
        - add better fallback to default config
        - update btc widget to use coinbase
        - fix cursor warp when using default layout implementation
        - don't crash when using widget with unmet dependencies
        - fix floating window default location

Qtile 0.10.7, released 2017-02-14:
    * features
        - new MPD widget, widget.MPD2, based on `mpd2` library
        - add option to ignore duplicates in prompt widget
        - add additional margin options to GroupBox widget
        - add option to ignore mouse wheel to GroupBox widget
        - add `watts` formatting string option to Battery widgets
        - add volume commands to Volume widget
        - add Window.focus command
    * bugfixes
        - place transient windows in the middle of their parents
        - fix TreeTab layout
        - fix CurrentLayoutIcon in Python 3
        - fix xcb handling for xcffib 0.5.0
        - fix bug in Screen.resize
        - fix Qtile.display_kb command

Qtile 0.10.6, released 2016-05-24:
    !!! qsh renamed to qshell !!!
        This avoids name collision with other packages
    * features
        - Test framework changed to pytest
        - Add `startup_complete` hook
    * bugfixes
        - Restore dynamic groups on restart
        - Correct placement of transient_for windows
        - Major bug fixes with floating window handling
    * file path changes (XDG Base Directory specification)
        - the default log file path changed from ~/.qtile.log to
          ~/.local/share/qtile/qtile.log
        - the cache directory changed from ~/.cache to ~/.cache/qtile
        - the prompt widget's history file changed from ~/.qtile_history to
          ~/.cache/qtile/prompt_history

Qtile 0.10.5, released 2016-03-06:
    !!! Python 3.2 support dropped !!!
    !!! GoogleCalendar widget dropped for KhalCalendar widget !!!
    !!! qtile-session script removed in favor of qtile script !!!
    * features
        - new Columns layout, composed of dynamic and configurable columns of
          windows
        - new iPython kernel for qsh, called iqsh, see docs for installing
        - new qsh command `display_kb` to show current key binding
        - add json interface to IPC server
        - add commands for resizing MonadTall main panel
        - wlan widget shows when you are disconnected and uses a configurable
          format
    * bugfixes
        - fix path handling in PromptWidget
        - fix KeyboardLayout widget cycling keyboard
        - properly guard against setting screen to too large screen index

Qtile 0.10.4, released 2016-01-19:
    !!! Config breakage !!!
        - positional arguments to Slice layout removed, now `side` and `width`
          must be passed in as keyword arguments
    * features
        - add alt coin support to BitcoinTracker widget
    * bugfixes
        - don't use six.moves assignment (fix for >=setuptools-19.3)
        - improved floating and fullscreen handling
        - support empty or non-charging secondary battery in BatteryWidget
        - fix GoogleCalendar widget crash

Qtile 0.10.3, released 2015-12-25:
    * features
        - add wmii layout
        - add BSD support to graph widgets
    * bugfixes
        - fix (some) fullscreen problems
        - update google calendar widget to latest google api
        - improve multiple keyboard layout support
        - fix displaying Systray widget on secondary monitor
        - fix spawn file descriptor handling in Python 3
        - remove duplicate assert code in test_verticaltile.py
        - allow padding_{x,y} and margin_{x,y} widget attrs to be set to 0

Qtile 0.10.2, released 2015-10-19:
    * features
        - add qtile-top memory monitoring
        - GroupBox can set visible groups
        - new GroupBox highlighting, line
        - allow window state to be hidden on WindowName widget
        - cmd_togroup can move to current group when None sent
        - added MOC playback widget
        - added memory usage widget
        - log truncation, max log size, and number of log backups configurable
        - add a command to change to specific layout index
          (lazy.to_layout_index(index))
    * bugfixes
        - fixed memory leak in dgroups
        - margin fixes for MonalTall layout
        - improved cursor warp
        - remove deprecated imp for Python >= 3.3
        - properly close file for NetGraph
        - fix MondadTall layout grow/shrink secondary panes for Python 2
        - Clock widget uses datetime.now() rather than .fromtimestamp()
        - fix Python 3 compatibility of ThermalSensor widget
        - various Systray fixes, including implementing XEMBED protocol
        - print exception to log during loading config
        - fixed xmonad layout margins between main and secondary panes
        - clear last window name from group widgets when closed
        - add toggleable window border to single xmonad layout
    * config breakage
        - layouts.VerticalTile `windows` is now `clients`
        - layouts.VerticalTile focus_next/focus_previous now take a single
          argument, similar to other layouts

Qtile 0.10.1, released 2015-07-08:
    This release fixes a problem that made the PyPI package uninstallable,
    qtile will work with a pip install now

Qtile 0.10.0, released 2015-07-07:
    !!! Config breakage !!!
        - various deprecated commands have been removed:
            Screen.cmd_nextgroup: use cmd_next_group
            Screen.cmd_prevgroup: use cmd_prev_group
            Qtile.cmd_nextlayout: use cmd_next_layout
            Qtile.cmd_prevlayout: use cmd_prev_layout
            Qtile.cmd_to_next_screen: use cmd_next_screen
            Qtile.cmd_to_prev_screen: use cmd_prev_screen
        - Clock widget: remove fmt kwarg, use format kwarg
        - GmailChecker widget: remove settings parameter
        - Maildir widget: remove maildirPath, subFolders, and separator kwargs
    * Dependency updates
        - cffi>=1.1 is now required, along with xcffib>=0.3 and cairocffi>=0.7
          (the cffi 1.0 compatible versions of each)
        - Care must be taken that xcffib is installed *before* cairocffi
    * features
        - add support for themed cursors using xcb-cursor if available
        - add CheckUpdate widget, for checking package updates, this deprecates
          the Pacman widget
        - add KeyboardKbdd widget, for changing keyboard layouts
        - add Cmus widget, for showing song playing in cmus
        - add Wallpaper widget, for showing and cycling wallpaper
        - add EzConfig classes allowing shortcuts to define key bindings
        - allow GroupBox urgent highlighting through text
        - Bar can be placed vertically on sides of screens (widgets must be
          adapted for vertical viewing)
        - add recognizing brightness keys
    * bugfixes
        - deprecation warnings were not printing to logs, this has been fixed
        - fix calculation of y property of Gap
        - fix focus after closing floating windows and floating windows
        - fix various Python 3 related int/float problems
        - remember screen focus across restarts
        - handle length 1 list passed to Drawer.set_source_rgb without raising
          divide by zero error
        - properly close files opened in Graph widget
        - handle _NET_WM_STATE_DEMANDS_ATTENTION as setting urgency
        - fix get_wm_transient_for, request WINDOW, not ATOM

Qtile 0.9.1, released 2015-02-13:
    This is primarily a unicode bugfix release for 0.9.0; there were several
    nits related to the python2/3 unicode conversion that were simply wrong.
    This release also adds license headers to each file, which is necessary for
    distro maintainers to package Qtile.
    * bugfixes
        - fix python2's importing of gobject
        - fix unicode handling in several places

Qtile 0.9.0, released 2015-01-20:
    * !!! Dependency Changes !!!
      New dependencies will need to be installed for Qtile to work
        - drop xpyb for xcffib (XCB bindings)
        - drop py2cairo for cairocffi (Cairo bindings)
        - drop PyGTK for asyncio (event loop, pangocairo bindings managed
          internally)
        - Qtile still depends on gobject if you want to use anything that uses
          dbus (e.g. the mpris widgets or the libnotify widget)
    * features
        - add Python 3 and pypy support (made possible by dependency changes)
        - new layout for vertical monitors
        - add startup_once hook, which is called exactly once per session (i.e.
          it is not called when qtile is restarted via lazy.restart()). This
          eliminates the need for the execute_once() function found in lots of
          user configs.
        - add a command for showing/hiding the bar (lazy.hide_show_bar())
        - warn when a widget's dependencies cannot be imported
        - make qtile.log more useful via better warnings in general, including
          deprecation and various other warnings that were previously
          nonexistent
        - new text-polling widget super classes, which enable easy
          implementation of various widgets that need to poll things outside
          the event loop.
        - add man pages
        - large documentation update, widget/layout documentation is now
          autogenerated from the docstrings
        - new ImapWidget for checking imap mailboxes
    * bugfixes
        - change default wmname to "LG3D" (this prevents some java apps from
          not working out of the box)
        - all code passes flake8
        - default log level is now WARNING
        - all widgets now use our config framework
        - windows with the "About" role float by default
        - got rid of a bunch of unnecessary bare except: clauses

Qtile 0.8.0, released 2014-08-18:
    * features
        - massive widget/layout documentation update
        - new widget debuginfo for use in Qtile development
        - stack has new autosplit, fair options
        - matrix, ratiotile, stack, xmonad, zoomy get 'margin' option
        - new launchbar widget
        - support for matching WM_CLASS and pid in Match
        - add support for adding dgroups rules dynamically and via ipc
        - Clock supports non-system timezones
        - new mpris2 widget
        - volume widget can use emoji instead of numbers
        - add an 'eval' function to qsh at every object level
        - bar gradients support more colors
        - new Clipboard widget (very handy!)
    * bugfixes
        - bitcoin ticker widget switched from MtGox (dead) to btc-e
        - all widgets now use Qtile's defaults system, so their defaults are
          settable globally, etc.
        - fix behavior when screens are cloned
        - all widgets use a unified polling framework
        - "dialog" WM_TYPEs float by default
        - respect xrandr --primary
        - use a consistent font size in the default config
        - default config supports mouse movements and floating
        - fix a bug where the bar was not redrawn correctly in some multiscreen
          environments
        - add travis-ci support and make tests vastly more robust
    * config breakage
        - libqtile.layout.Stack's `stacks` parameter is now `num_stacks`

Qtile 0.7.0, released 2014-03-30:
    * features
        - new disk free percentage widget
        - new widget to display static image
        - per core CPU graphs
        - add "screen affinity" in dynamic groups
        - volume widget changes volume linear-ly instead of log-ly
        - only draw bar when idle, vastly reducing the number of bar draws and
          speeding things up
        - new Gmail widget
        - Tile now supports automatically managing master windows via the
          `master_match` parameter.
        - include support for minimum height, width, size increment hints
    * bugfixes
        - don't crash on any exception in main loop
        - don't crash on exceptions in hooks
        - fix a ZeroDivisionError in CPU graph
        - remove a lot of duplicate and unused code
        - Steam windows are placed more correctly
        - Fixed several crashes in qsh
        - performance improvements for some layouts
        - keyboard layout widget behaves better with multiple keyboard
          configurations
    * config breakage
        - Tile's shuffleMatch is renamed to resetMaster

Qtile 0.6, released 2013-05-11:
    !!! Config breakage !!!
    This release breaks your config file in several ways:
        - The Textbox widget no longer takes a ``name'' positional parameter,
          since it was redundant; you can use the ``name'' kwarg to define it.
        - manager.Group (now _Group) is not used to configure groups any more;
          config.Group replaces it. For simple configurations (i.e.
          Group("a") type configs), this should be a drop in replacement.
          config.Group also provides many more options for showing and hiding
          groups, assigning windows to groups by default, etc.
        - The Key, Screen, Drag, and Click objects have moved from the manager
          module to the config module.
        - The Match object has moved from the dgroups module to the config
          module.
        - The addgroup hook now takes two parameters: the qtile object and the
          name of the group added:
              @hook.subscribe
              def addgroup_hook(qtile, name):
                  pass
        - The nextgroup and prevgroup commands are now on Screen instead of
          Group.
    For most people, you should be able to just:
        sed -i -e 's/libqtile.manager/libqtile.config' config.py
    ...dgroups users will need to go to a bit more work, but hopefully
    configuration will be much simpler now for new users.
    * features
        - New widgets: task list,
        - New layout: Matrix
        - Added ability to drag and drop groups on GroupBox
        - added "next urgent window" command
        - added font shadowing on widgets
        - maildir widget supports multiple folders
        - new config option log_level to set logging level (any of
          logging.{DEBUG, INFO, WARNING, ERROR, CRITICAL})
        - add option to battery widget to hide while level is above a certain
          amount
        - vastly simplify configuration of dynamic groups
        - MPD widget now supports lots of metadata options
    * bugfixes
        - don't crash on restart when the config has errors
        - save layout and selected group state on restart
        - varous EWMH properties implemented correctly
        - fix non-black systray icon backgrounds
        - drastically reduce the number of timeout_add calls in most widgets
        - restart on RandR attach events to allow for new screens
        - log level defaults to ERROR
        - default config options are no longer initialized when users define
          their corresponding option (preventing duplicate widgets, etc.)
        - don't try to load config in qsh (not used)
        - fix font alignment across Textbox based widgets

Qtile 0.5, released 2012-11-11:
    (Note, this is not complete! Many, many changes have gone in to 0.5, by a
    large number of contributors. Thanks to everyone who reported a bug or
    fixed one!)
    * features
        - Test framework is now nose
        - Documentation is now in sphinx
        - Several install guides for various OSes
        - New widgets: battery based icon, MPRIS1, canto, current layout, yahoo
          weather, sensors, screen brightness, notifiy, pacman, windowtabs,
          she, crashme, wifi.
        - Several improvements to old widgets (e.g. battery widget displays low
          battery in red, GroupBox now has a better indication of which screen
          has focus in multi-screen setups, improvements to Prompt, etc.)
        - Desktop notification service.
        - More sane way to handle configuration files
        - Promote dgroups to a first class entity in libqtile
        - Allow layouts to be named on an instance level, so you can:
            layouts = [
                # a layout just for gimp
                layout.Slice('left', 192, name='gimp', role='gimp-toolbox',
                    fallback=layout.Slice('right', 256, role='gimp-dock',
                    fallback=layout.Stack(stacks=1, **border_args)))
            ]
            ...

            dynamic_groups = { 'gimp': {'layout': 'gimp'} }

            Dgroups(..., dynamic_groups, ...)
        - New Layout: Zoomy
        - Add a session manager to re-exec qtile if things go south
        - Support for WM_TAKE_FOCUS protocol
        - Basic .desktop file for support in login managers
        - Qsh reconnects after qtile is restarted from within it
        - Textbox supports pango markup
        - Examples moved to qtile-examples repository.

    * bugfixes
        - Fix several classes of X races in a more sane way
        - Minor typo fixes to most widgets
        - Fix several crashes when drawing systray icons too early
        - Create directories for qtile socket as necessary
        - PEP8 formatting updates (though we're not totally there yet)
        - All unit tests pass
        - Lots of bugfixes to MonadTall
        - Create IPC socket directory if necessary
        - Better error if two widgets have STRETCH length
        - Autofloat window classes can now be overridden
        - xkeysyms updated

# vim :set ts=4 sw=4 sts=4 et :<|MERGE_RESOLUTION|>--- conflicted
+++ resolved
@@ -22,15 +22,12 @@
           `lazy.group.toscreen(toggle=True)`
         - Tile layout has new `margin_on_single` and `border_on_single` option to specify
           whether to draw margin and border when there is only one window.
-<<<<<<< HEAD
-	- Thermal zone widget.
-=======
         - `Key`, `KeyChord`, `Click` and `Drag` bindings now have another argument `swallow`.
           It indicates whether or not the pressed keys should be passed on to the focused client.
           By default the keys are not passed (swallowed), so this argument is set to `True`.
           When set to `False`, the keys are passed to the focused client. A key is never swallowed if the
           function is not executed, e.g. due to failing the `.when()` check.
->>>>>>> 100d47dc
+	- Thermal zone widget.
 
 Qtile 0.18.1, released 2021-09-16:
     * features
