Qtile x.xx.x, released XXXX-XX-XX:
    !!! Config breakage !!!
        - lazy.qtile.display_kb() no longer receives any arguments. If you passed it any arguments
          (which were ignored previously), remove them.
<<<<<<< HEAD
        - To maintain consistency with other widgets, all of the instances of `border`
          parameter are renamed to `border_color` and `borderwidth` parameter to
          `border_width`. To easily to replace the deprecated parameter names, 
          `qtile migrate` may be ran to replace instances of both of these parameters.
=======
        - If you have a custom startup Python script that you use instead of `qtile start` and run init_log
          manually, the signature has changed. Please check the source for the updated arguments.
>>>>>>> 76d38e64
    * features
        - Add ability to draw borders and add margins to the `Max` layout.
        - The default XWayland cursor is now set at startup to left_ptr, so an xsetroot call is not needed to
          avoid the ugly X cursor.
        - Wayland: primary clipboard should now behave same way as with X after selecting something it
          should be copied into clipboard
        - Add `resume` hook when computer resumes from sleep/suspend/hibernate.
    * bugfixes
        - Widgets that are incompatible with a backend (e.g. Systray on Wayland) will no longer show 
          as a ConfigError in the bar. Instead the widget is silently removed from the bar and a message
          included in the logs.
        - Reduce error messages in `StatusNotifier` widget from certain apps.
        - Reset colours in `Chord` widget

Qtile 0.21.0, released 2022-03-23:
    * features
        - Add `lazy.window.center()` command to center a floating window on the screen.
        - Wayland: added power-output-management-v1 protocol support, added idle protocol,
          added idle inhibit protocol
        - Add MonadThreeCol layout based on XMonad's ThreeColumns.
        - Add `lazy.screen.set_wallpaper` command.
        - Added ability to scale the battery icon's size
        - Add Spiral layout
        - Add `toggle` argument to `Window.togroup` with the same functionality as in `Group.toscreen`.
        - Added `margin_on_single` and `border_on_single` to Bsp layout
    * bugfixes
        - Fix `Systray` crash on `reconfigure_screens`.
        - Fix bug where widgets can't be mirrored in same bar.
        - Fix various issues with setting fullscreen windows floating and vice versa.
        - Fix a bug where a .when() check for lazy functions errors out when matching
          on focused windows when none is focused. By default we do not match on focused windows,
          to change this set `if_no_focused` to True.
        - Widget with duplicate names will be automatically renamed by appending numeric suffixes
        - Fix resizing of wallpaper when screen scale changes (X11)
        - Two small bugfixes for `StatusNotifier` - better handling of Ayatana indicators
        - Fix bug where StatusNotifierItem crashes due to invalid object paths (e.g. Zoom)

Qtile 0.20.0, released 2022-01-24:
    * features
        - Add `place_right` option in the TreeTab layout to place the tab panel on the right side
        - X11: Add support for _NET_DESKTOP_VIEWPORT. E.g. can be used by rofi to map on current output.
        - Wayland: Bump wlroots version. 0.15.x wlroots and 0.15.2+ pywlroots are required.
        - Add XWayland support to the Wayland backend. XWayland will start up as needed, if it is installed.
    * bugfixes
        - Remove non-commandable windows from IPC. Fixes bug where IPC would fail when trying to get info
          on all windows but Systray has icons (which are non-commandable `_Window`s.)
        - Fix bug where bars were not reconfigured correctly when screen layout changes.
        - Fix a Wayland bug where layer-shell surface like dunst would freeze up and stop updating.
        - Change timing of `screens_reconfigured` hook. Will now be called ONLY if `cmd_reconfigure_screens`
          has been called and completed.
        - Fix order of icons in Systray widget when restarting/reloading config.
        - Fix rounding error in PulseVolume widget's reported volume.
        - Fix bug where Volume widget did not load images where `theme_path` had been set in `widget_defaults`.
        - Remove ability to have multiple `Systray` widgets. Additional `Systray` widgets will result in a
          ConfigError.
        - Release notification name from dbus when finalising `Notify` widget. This allows other notification
          managers to request the name.
        - Fix bug where `Battery` widget did not retrieve `background` from `widget_defaults`.
        - Fix bug where widgets in a `WidgetBox` are rendered on top of bar borders.

Qtile 0.19.0, released 2021-12-22:
    * features
        - Add ability to draw borders to the Bar. Can customise size and colour per edge.
        - Add `StatusNotifier` widget implementing the `StatusNotifierItem` specification.
          NB Widget does not provide context menus.
        - Add `total` bandwidth format value to the Net widget.
        - Scratchpad groups could be defined as single so that only one of the scratchpad in the group is visible
          at a given time.
        - All scratchpads in a Scratchpad group can be hidden with hide_all() function.
        - For saving states of scratchpads during restart, we use wids instead of pids.
        - Scratchpads can now be defined with an optional matcher to match with window properties.
        - `Qtile.cmd_reload_config` is added for reloading the config without completely restarting.
        - Window.cmd_togroup's argument `groupName` should be changed to
          `group_name`. For the time being a log warning is in place and a
          migration is added. In the future `groupName` will fail.
        - Add `min/max_ratio` to Tile layout and fix bug where windows can extend offscreen.
        - Add ability for widget `mouse_callbacks` to take `lazy` calls (similar to keybindings)
        - Add `aliases` to `lazy.spawncmd()` which takes a dictionary mapping convenient aliases
          to full command lines.
        - Add a new 'prefix' option to the net widget to display speeds with a static unit (e.g. MB).
        - `lazy.group.toscreen()` now does not toggle groups by default. To get this behaviour back, use
          `lazy.group.toscreen(toggle=True)`
        - Tile layout has new `margin_on_single` and `border_on_single` option to specify
          whether to draw margin and border when there is only one window.
        - Thermal zone widget.
        - Allow TextBox-based widgets to display in vertical bars.
        - Added a focused attribute to `lazy.function.when` which can be used to Match on focused windows.
        - Allow to update Image widget with update() function by giving a new path.
    * bugfixes
        - Windows are now properly re-ordered in the layouts when toggled on and off fullscreen

Qtile 0.18.1, released 2021-09-16:
    * features
        - All layouts will accept a list of colors for border_* options with which
          they will draw multiple borders on the appropriate windows.

Qtile 0.18.0, released 2021-07-04:
    !!! Config breakage !!!
        - The `qtile` entry point doesn't run `qtile start` by default anymore
        - New optional dependency for dbus related features: dbus-next.
          Replaces previous reliance on dbus/Glib and allows qtile to use async
          dbus calls within asyncio's eventloop.
        - widget.BatteryIcon no longer has a fallback text mode; use
          widget.Battery instead
        - MonadX layout key new_at_current is deprecated, use new_client_position.
        - `libqtile.window` has been moved to `libqtile.backend.x11.window`; a migration has been added for this.
    !!! deprecation warning !!!
        - 'main' config functions, deprecated in 0.16.1, will no longer be executed.
    !!! Notice for packagers - new dependencies !!!
        - Tests now require the 'dbus-next' python module plus 'dbus-launch' and 'notify-send' applications
    * features
        - added transparency in x11 and wayland backends
        - added measure_mem and measure_swap attributes to memory widget to allow user to choose measurement units.
        - memory widget can now be displayed with decimal values
        - new "qtile migrate" command, which will attempt to upgrade previous
          configs to the current version in the case of qtile API breaks.
        - A new `reconfigure_screens` config setting. When `True` (default) it
          hooks `Qtile.reconfigure_screens` to the `screen_change` hook,
          reconfiguring qtile's screens in response to randr events. This
          removes the need to restart qtile when adding/removing external
          monitors.
        - improved key chord / sequence functionality. Leaving a chord with `mode`
          set brings you to a named mode you activated before, see #2264.
          A new command, `lazy.ungrab_all_chords`, was introduced to return to the root bindings.
          The `enter_chord` hook is now always called with a string argument.
          The third argument to `KeyChord` was renamed from `submaping` to `submapping` (typo fix).
        - added new argument for CheckUpdates widget: `custom_command_modify` which allows user to modify the
          the line count of the output of `custom_command` with a lambda function (i.e. `lambda x: x-3`).
          Argument defaults to `lambda x: x` and is overridden by `distro` argument's internal lambda.
        - added new argument for the WindowName, WindowTabs and Tasklist widgets: `parse_text` which allows users to
          define a function that takes a window name as an input, modify it in some way (e.g. str.replace(), str.upper() or regex)
          and show that modification on screen.
        - A Wayland backend has been added which can be used by calling `qtile start -b wayland` directly in your TTY.
          It requires the latest releases of wlroots, python-xkbcommon, pywayland and pywlroots. It is expected to be
          unstable so please let us know if you find any bugs!
        - The 'focus` argument to `Click` and `Drag` objects in your config are no longer necessary (and are ignored).

Qtile 0.17.0, released 2021-02-13:
    !!! Python version breakage !!!
        - Python 3.5 and 3.6 are no longer supported
    !!! Config breakage !!!
        - Pacman widget has been removed. Use CheckUpdates instead.
        - Mpris widget has been removed. Use Mpris2 instead.
        - property "masterWindows" of Tile layout renamed to master_length
        - Match objects now only allow one string argument for their wm
          name/class/etc. properties. to update your config, do e.g.
                   Group('www', spawn='firefox', layout='xmonad',
              -          matches=[Match(wm_class=['Firefox', 'google-chrome', 'Google-chrome'])]),
              +          matches=[Match(wm_class='Firefox'), Match(wm_class='google-chrome'), Match(wm_class='Google-chrome')]),
        - properties wname, wmclass and role of Slice-layout replaced by Match-
          type property "match"
        - rules specified in `layout.Floating`'s `float_rules` are now evaluated with
          AND-semantics instead of OR-semantics, i.e. if you specify 2 different
          property rules, both have to match
        - check the new `float_rules` for `floating_layout` in the default config and
          extend your own rules appropriately: some non-configurable auto-floating rules
          were made explicit and added to the default config
        - using `dict`s for `layout.Floating`'s `float_rules` is now deprecated, please
          use `config.Match` objects instead
        - `no_reposition_match` in `layout.Floating` has been removed; use the list of
          `config.Match`-objects `no_reposition_rules` instead
        - Command line has been modernized to a single entry point, the `qtile`
          binary. Translations are below:
                qtile     -> qtile start
                qtile-cmd -> qtile cmd-obj
                qtile-run -> qtile run-cmd
                qtile-top -> qtile top
                qshell    -> qtile shell
          iqshell and dqtile-cmd are no longer distributed with the
          package, as they were either user or developer scripts. Both are
          still available in the qtile repo in /scripts.

          Running `qtile` without arguments will continue to work for the
          forseeable future, but will be eventually deprecated. qtile prints a
          warning when run in this configuration.
        - Qtile.cmd_focus_by_click is no longer an available command.
        - Qtile.cmd_get_info is no longer an available command.
        - libqtile.command_* has been deprecated, it has been moved to
          libqtile.command.*
        - libqtile.widget.base.ThreadedPollText has been removed; out of tree
          widgets can use ThreadPoolText in the same package instead.
        - the YahooWeather widget was removed since Yahoo retired their free
          tier of the weather API
        - Deprecated hook `window_name_change` got removed, use
          `client_name_updated` instead.
        - show_state attribute from WindowName widget has been removed. Use format attribute instead.
                show_state = True  -> format = '{state}{name}'
                show_state = False -> format = '{name}'
        - mouse_callbacks no longer receives the qtile object as an argument
          (they receive no arguments); import it via `from libqtile import
          qtile` instead.
    * features
        - new WidgetBox widget
        - new restart and shutdown hooks
        - rules specified in `layout.Floating`'s `float_rules` are now evaluated with
          AND-semantics, allowing for more complex and specific rules
        - Python 3.9 support
        - switch to Github Actions for CI
        - Columns layout has new `margin_on_single` option to specify margin
          size when there is only one window (default -1: use `margin` option).
        - new OpenWeather widget to replace YahooWeather
        - new format attribute for WindowName widget
        - new max_chars attribute for WindowName widget
        - libqtile now exports type information
        - add a new `qtile check` subcommand, which will check qtile configs
          for various things:
              - validates configs against the newly exported type information
                if mypy is present in the environment
              - validates that qtile can import the config file (e.g. that
                syntax is correct, ends in a .py extension, etc.)
              - validates Key and Mouse mod/keysym arguments are ok.
        - Columns layout now enables column swapping by using swap_column_left and swap_column_right
    !!! warning !!!
        - When (re)starting, Qtile passes its state to the new process in a
          file now, where previously it passed state directly as a string. This
          fixes a bug where some character encodings (i.e. in group names) were
          getting messed up in the conversion to/from said string. This change
          will cause issues if you update Qtile then restart it, causing the
          running old version to pass state in the previous format to the new
          process which recognises the new.

Qtile 0.16.1, released 2020-08-11:
    !!! Config breakage !!!
        - Hooks 'addgroup', 'delgroup' and 'screen_change' will no longer
          receive the qtile object as an argument. It can be accessed directly
          at libqtile.qtile.
    !!! deprecation warning !!!
        - defining a main function in your config is deprecated. You should use
          @hook.subscribe.startup_complete instead. If you need access to the
          qtile object, import it from libqtile directly.
    * bugfixes
        - include tests in the release for distros to consume
        - don't resize 0th screen incorrectly on root ConfigureNotify
        - expose qtile object as libqtile.qtile (note that we still consider
          anything not prefixed with cmd_ to be a private API)
        - fix transparent borders
        - MonadTall, MonadWide, and TreeTab now work with Slice

Qtile 0.16.0, released 2020-07-20:
    !!! Config breakage !!!
        - Imports from libqtile.widget are now made through a function
          proxy to avoid the side effects of importing all widgets at
          once. If you subclass a widget in your config, import it from
          its own module.
          e.g. from libqtile.widget.pomodoro import Pomodoro
    * features
        - added `guess_terminal` in utils
        - added keybinding cheet sheet image generator
        - custom keyboardlayout display
        - added native support for key chords
        - validate config before restart and refuse to restart with a bad
          config
        - added a bunch of type annotations to config objects (more to come)
    * bugfixes
        - major focus rework; Java-based IDEs such as PyCharm, NetBrains, etc.
          now focus correctly
        - fix a bug where spotify (or any window with focus-to=parent) was
          closed, nothing would be focused and no hotkeys would work
        - support windows unsetting the input hint
        - respects window's/user's location setting if present (WM_SIZE_HINTS)
        - fixed YahooWeather widget for new API
        - fix a bug where _NET_WM_DESKTOPS wasn't correctly updated when
          switching screens in some cases
        - fix a crash in the BSP layout
        - fix a stacktrace when unknown keysyms are encounted
        - make qtile --version output more sane
        - fix a rendering issue with special characters in window names
        - keyboard widget no longer re-sets the keyboard settings every second
        - fix qtile-top with the new IPC model
        - Image widget respects its background setting now
        - correctly re-draw non-focused screens on qtile restart
        - fix a crash when decoding images
        - fix the .when() constraint for lazy objects

Qtile 0.15.1, released 2020-04-14
    * bugfixes
        - fix qtile reload (it was crashing)

Qtile 0.15.0, released 2020-04-12:
    !!! Config breakage !!!
        - removed the mpd widget, which depended on python-mpd.
        - the Clock widget now requires pytz to handle timezones that are
          passed as string
        - libqtile.command.Client does not exist anymore and has been
          replaced by libqtile.command_client.CommandClient
    !!! deprecation warning !!!
        - libqtile.command.lazy is deprecated in favor of libqtile.lazy.lazy
    * features
        - Python 3.8 support
        - `wallpaper` and `wallpaper_mode` for screens
        - bars can now have margins
        - `lazy.toscreen` called twice will now toggle the groups
          (optional with the `toggle` parameter)
        - `lazy.window.togroup` now has `switch_group` parameter to follow
          the window to the group it is sent to
        - qtile now copies the default config if the config file does not exist
        - all widgets now use Pango markup by default
        - add an `fmt` option for all textbox widgets
        - new PulseVolume widget for controlling PulseAudio
        - new QuickExit widget, mainly for the default config
        - new non-graph CPU widget
        - KeyboardLayout widget: new `options` parameter
        - CheckUpdates widget: support ArchLinux yay
        - GroupBox widget: new `block_highlight_text_color` parameter
        - Mpd2 widget: new `color_progress` parameter
        - Maildir widget can now display the inbox grand total
        - the Net widget can now use bits as unit
        - Spacer widget: new `background_color` parameter
        - More consistent resize behavior in Columns layout
        - various improvements of the default config
        - large documentation update and improvements (e.g. widget
          dependencies)
    * bugfixes
        - qtile binary: don't fail if we can't set the locale
        - don't print help if qtile-cmd function returns nothing
        - Monad layout: fix margins when flipped

Qtile 0.14.2, released 2019-06-19:
    * bugfixes
        - previous release still exhibited same issues with package data,
          really fix it this time

Qtile 0.14.1, released 2019-06-19:
    * bugfixes
        - properly include png files in the package data to install included
          icons

Qtile 0.14.0, released 2019-06-19:
    !!! Python version breakage !!!
        - Python 2 is no longer supported
        - Python 3.4 and older is no longer supported
    !!! Config breakage !!!
        - Many internal things were renamed from camel case to snake case. If
          your config uses main(), or any lazy.function() invocations that
          interact directly with the qtile object, you may need to forward port
          them. Also note that we do *not* consider the qtile object to be a
          stable api, so you will need to continue forward porting these things
          for future refactorings (for wayland, etc.). A better approach may be
          to add an upstream API for what you want to do ;)
        - Maildir's subFolder and maildirPath changed to maildir_path and
          sub_folder.
        - the graph widget requires the psutil library to be installed
    * features
        - add custom `change_command` to backlight widget
        - add CommandSet extension to list available commands
        - simplify battery monitoring widget interface and add freebsd
          compatible battery widget implementation
        - track last known mouse coordinates on the qtile manager
        - allow configuration of warping behavior in columns layout
    * bugfixes
        - with cursor warp enabled, the cursor is warped on screen change
        - fix stepping groups to skip the scratch pad group
        - fix stack layout to properly shuffle
        - silence errors when unmapping windows

Qtile 0.13.0, released 2018-12-23:
    !!! deprecation warning !!!
        - wmii layout is deprecated in terms of columns layout, which has the
          same behavior with different defaults, see the wmii definition for
          more details
    * features
        - add svg handling for images
        - allow addgroup command to set the layout
        - add command to get current log level
        - allow groupbox to hide unused groups
        - add caps lock indicator widget
        - add custom_command to check_update widget
    * bugfixes
        - better shutdown handling
        - fix clientlist current client tracking
        - fix typo in up command on ratiotile layout
        - various fixes to check_update widget
        - fix 0 case for resize screen

Qtile 0.12.0, released 2018-07-20:
    !!! Config breakage !!!
        - Tile layout commands up/down/shuffle_up/shuffle_down changed to be
          more consistent with other layouts
        - move qcmd to qtile-cmd because of conflict with renameutils, move
          dqcmd to dqtile-cmd for symmetry
    * features
        - add `add_after_last` option to Tile layout to add windows to the end
          of the list.
        - add new formatting options to TaskList
        - allow Volume to open app on right click
    * bugfixes
        - fix floating of file transfer windows and java drop-downs
        - fix exception when calling `cmd_next` and `cmd_previous` on layout
          without windows
        - fix caps lock affected behaviour of key bindings
        - re-create cache dir if it is deleted while qtile is running
        - fix CheckUpdates widget color when no updates
        - handle cases where BAT_DIR does not exist
        - fix the wallpaper widget when using `wallpaper_command`
        - fix Tile layout order to not reverse on reset
        - fix calling `focus_previous/next` with no windows
        - fix floating bug is BSP layout

Qtile 0.11.1, released 2018-03-01:
    * bug fix
        - fixed pip install of qtile

Qtile 0.11.0, released 2018-02-28:
    !!! Completely changed extension configuration, see the documentation !!!
    !!! `extention` subpackage renamed to `extension` !!!
    !!! `extentions` configuration variable changed to `extension_defaults` !!!
    * features
        - qshell improvements
        - new MonadWide layout
        - new Bsp layout
        - new pomodoro widget
        - new stock ticker widget
        - new `client_name_updated` hook
        - new RunCommand and J4DmenuDesktop extension
        - task list expands to fill space, configurable via `spacing` parameter
        - add group.focus_by_name() and group.info_by_name()
        - add disk usage ratio to df widget
        - allow displayed group name to differ from group name
        - enable custom TaskList icon size
        - add qcmd and dqcmd to extend functionality around qtile.command
          functionality
        - add ScratchPad group that has configurable drop downs
    * bugfixes
        - fix race condition in Window.fullscreen
        - fix for string formatting in qtile_top
        - fix unicode literal in tasklist
        - move mpris2 initialization out of constructor
        - fix wlan widget variable naming and division
        - normalize behavior of layouts on various commands
        - add better fallback to default config
        - update btc widget to use coinbase
        - fix cursor warp when using default layout implementation
        - don't crash when using widget with unmet dependencies
        - fix floating window default location

Qtile 0.10.7, released 2017-02-14:
    * features
        - new MPD widget, widget.MPD2, based on `mpd2` library
        - add option to ignore duplicates in prompt widget
        - add additional margin options to GroupBox widget
        - add option to ignore mouse wheel to GroupBox widget
        - add `watts` formatting string option to Battery widgets
        - add volume commands to Volume widget
        - add Window.focus command
    * bugfixes
        - place transient windows in the middle of their parents
        - fix TreeTab layout
        - fix CurrentLayoutIcon in Python 3
        - fix xcb handling for xcffib 0.5.0
        - fix bug in Screen.resize
        - fix Qtile.display_kb command

Qtile 0.10.6, released 2016-05-24:
    !!! qsh renamed to qshell !!!
        This avoids name collision with other packages
    * features
        - Test framework changed to pytest
        - Add `startup_complete` hook
    * bugfixes
        - Restore dynamic groups on restart
        - Correct placement of transient_for windows
        - Major bug fixes with floating window handling
    * file path changes (XDG Base Directory specification)
        - the default log file path changed from ~/.qtile.log to
          ~/.local/share/qtile/qtile.log
        - the cache directory changed from ~/.cache to ~/.cache/qtile
        - the prompt widget's history file changed from ~/.qtile_history to
          ~/.cache/qtile/prompt_history

Qtile 0.10.5, released 2016-03-06:
    !!! Python 3.2 support dropped !!!
    !!! GoogleCalendar widget dropped for KhalCalendar widget !!!
    !!! qtile-session script removed in favor of qtile script !!!
    * features
        - new Columns layout, composed of dynamic and configurable columns of
          windows
        - new iPython kernel for qsh, called iqsh, see docs for installing
        - new qsh command `display_kb` to show current key binding
        - add json interface to IPC server
        - add commands for resizing MonadTall main panel
        - wlan widget shows when you are disconnected and uses a configurable
          format
    * bugfixes
        - fix path handling in PromptWidget
        - fix KeyboardLayout widget cycling keyboard
        - properly guard against setting screen to too large screen index

Qtile 0.10.4, released 2016-01-19:
    !!! Config breakage !!!
        - positional arguments to Slice layout removed, now `side` and `width`
          must be passed in as keyword arguments
    * features
        - add alt coin support to BitcoinTracker widget
    * bugfixes
        - don't use six.moves assignment (fix for >=setuptools-19.3)
        - improved floating and fullscreen handling
        - support empty or non-charging secondary battery in BatteryWidget
        - fix GoogleCalendar widget crash

Qtile 0.10.3, released 2015-12-25:
    * features
        - add wmii layout
        - add BSD support to graph widgets
    * bugfixes
        - fix (some) fullscreen problems
        - update google calendar widget to latest google api
        - improve multiple keyboard layout support
        - fix displaying Systray widget on secondary monitor
        - fix spawn file descriptor handling in Python 3
        - remove duplicate assert code in test_verticaltile.py
        - allow padding_{x,y} and margin_{x,y} widget attrs to be set to 0

Qtile 0.10.2, released 2015-10-19:
    * features
        - add qtile-top memory monitoring
        - GroupBox can set visible groups
        - new GroupBox highlighting, line
        - allow window state to be hidden on WindowName widget
        - cmd_togroup can move to current group when None sent
        - added MOC playback widget
        - added memory usage widget
        - log truncation, max log size, and number of log backups configurable
        - add a command to change to specific layout index
          (lazy.to_layout_index(index))
    * bugfixes
        - fixed memory leak in dgroups
        - margin fixes for MonalTall layout
        - improved cursor warp
        - remove deprecated imp for Python >= 3.3
        - properly close file for NetGraph
        - fix MondadTall layout grow/shrink secondary panes for Python 2
        - Clock widget uses datetime.now() rather than .fromtimestamp()
        - fix Python 3 compatibility of ThermalSensor widget
        - various Systray fixes, including implementing XEMBED protocol
        - print exception to log during loading config
        - fixed xmonad layout margins between main and secondary panes
        - clear last window name from group widgets when closed
        - add toggleable window border to single xmonad layout
    * config breakage
        - layouts.VerticalTile `windows` is now `clients`
        - layouts.VerticalTile focus_next/focus_previous now take a single
          argument, similar to other layouts

Qtile 0.10.1, released 2015-07-08:
    This release fixes a problem that made the PyPI package uninstallable,
    qtile will work with a pip install now

Qtile 0.10.0, released 2015-07-07:
    !!! Config breakage !!!
        - various deprecated commands have been removed:
            Screen.cmd_nextgroup: use cmd_next_group
            Screen.cmd_prevgroup: use cmd_prev_group
            Qtile.cmd_nextlayout: use cmd_next_layout
            Qtile.cmd_prevlayout: use cmd_prev_layout
            Qtile.cmd_to_next_screen: use cmd_next_screen
            Qtile.cmd_to_prev_screen: use cmd_prev_screen
        - Clock widget: remove fmt kwarg, use format kwarg
        - GmailChecker widget: remove settings parameter
        - Maildir widget: remove maildirPath, subFolders, and separator kwargs
    * Dependency updates
        - cffi>=1.1 is now required, along with xcffib>=0.3 and cairocffi>=0.7
          (the cffi 1.0 compatible versions of each)
        - Care must be taken that xcffib is installed *before* cairocffi
    * features
        - add support for themed cursors using xcb-cursor if available
        - add CheckUpdate widget, for checking package updates, this deprecates
          the Pacman widget
        - add KeyboardKbdd widget, for changing keyboard layouts
        - add Cmus widget, for showing song playing in cmus
        - add Wallpaper widget, for showing and cycling wallpaper
        - add EzConfig classes allowing shortcuts to define key bindings
        - allow GroupBox urgent highlighting through text
        - Bar can be placed vertically on sides of screens (widgets must be
          adapted for vertical viewing)
        - add recognizing brightness keys
    * bugfixes
        - deprecation warnings were not printing to logs, this has been fixed
        - fix calculation of y property of Gap
        - fix focus after closing floating windows and floating windows
        - fix various Python 3 related int/float problems
        - remember screen focus across restarts
        - handle length 1 list passed to Drawer.set_source_rgb without raising
          divide by zero error
        - properly close files opened in Graph widget
        - handle _NET_WM_STATE_DEMANDS_ATTENTION as setting urgency
        - fix get_wm_transient_for, request WINDOW, not ATOM

Qtile 0.9.1, released 2015-02-13:
    This is primarily a unicode bugfix release for 0.9.0; there were several
    nits related to the python2/3 unicode conversion that were simply wrong.
    This release also adds license headers to each file, which is necessary for
    distro maintainers to package Qtile.
    * bugfixes
        - fix python2's importing of gobject
        - fix unicode handling in several places

Qtile 0.9.0, released 2015-01-20:
    * !!! Dependency Changes !!!
      New dependencies will need to be installed for Qtile to work
        - drop xpyb for xcffib (XCB bindings)
        - drop py2cairo for cairocffi (Cairo bindings)
        - drop PyGTK for asyncio (event loop, pangocairo bindings managed
          internally)
        - Qtile still depends on gobject if you want to use anything that uses
          dbus (e.g. the mpris widgets or the libnotify widget)
    * features
        - add Python 3 and pypy support (made possible by dependency changes)
        - new layout for vertical monitors
        - add startup_once hook, which is called exactly once per session (i.e.
          it is not called when qtile is restarted via lazy.restart()). This
          eliminates the need for the execute_once() function found in lots of
          user configs.
        - add a command for showing/hiding the bar (lazy.hide_show_bar())
        - warn when a widget's dependencies cannot be imported
        - make qtile.log more useful via better warnings in general, including
          deprecation and various other warnings that were previously
          nonexistent
        - new text-polling widget super classes, which enable easy
          implementation of various widgets that need to poll things outside
          the event loop.
        - add man pages
        - large documentation update, widget/layout documentation is now
          autogenerated from the docstrings
        - new ImapWidget for checking imap mailboxes
    * bugfixes
        - change default wmname to "LG3D" (this prevents some java apps from
          not working out of the box)
        - all code passes flake8
        - default log level is now WARNING
        - all widgets now use our config framework
        - windows with the "About" role float by default
        - got rid of a bunch of unnecessary bare except: clauses

Qtile 0.8.0, released 2014-08-18:
    * features
        - massive widget/layout documentation update
        - new widget debuginfo for use in Qtile development
        - stack has new autosplit, fair options
        - matrix, ratiotile, stack, xmonad, zoomy get 'margin' option
        - new launchbar widget
        - support for matching WM_CLASS and pid in Match
        - add support for adding dgroups rules dynamically and via ipc
        - Clock supports non-system timezones
        - new mpris2 widget
        - volume widget can use emoji instead of numbers
        - add an 'eval' function to qsh at every object level
        - bar gradients support more colors
        - new Clipboard widget (very handy!)
    * bugfixes
        - bitcoin ticker widget switched from MtGox (dead) to btc-e
        - all widgets now use Qtile's defaults system, so their defaults are
          settable globally, etc.
        - fix behavior when screens are cloned
        - all widgets use a unified polling framework
        - "dialog" WM_TYPEs float by default
        - respect xrandr --primary
        - use a consistent font size in the default config
        - default config supports mouse movements and floating
        - fix a bug where the bar was not redrawn correctly in some multiscreen
          environments
        - add travis-ci support and make tests vastly more robust
    * config breakage
        - libqtile.layout.Stack's `stacks` parameter is now `num_stacks`

Qtile 0.7.0, released 2014-03-30:
    * features
        - new disk free percentage widget
        - new widget to display static image
        - per core CPU graphs
        - add "screen affinity" in dynamic groups
        - volume widget changes volume linear-ly instead of log-ly
        - only draw bar when idle, vastly reducing the number of bar draws and
          speeding things up
        - new Gmail widget
        - Tile now supports automatically managing master windows via the
          `master_match` parameter.
        - include support for minimum height, width, size increment hints
    * bugfixes
        - don't crash on any exception in main loop
        - don't crash on exceptions in hooks
        - fix a ZeroDivisionError in CPU graph
        - remove a lot of duplicate and unused code
        - Steam windows are placed more correctly
        - Fixed several crashes in qsh
        - performance improvements for some layouts
        - keyboard layout widget behaves better with multiple keyboard
          configurations
    * config breakage
        - Tile's shuffleMatch is renamed to resetMaster

Qtile 0.6, released 2013-05-11:
    !!! Config breakage !!!
    This release breaks your config file in several ways:
        - The Textbox widget no longer takes a ``name'' positional parameter,
          since it was redundant; you can use the ``name'' kwarg to define it.
        - manager.Group (now _Group) is not used to configure groups any more;
          config.Group replaces it. For simple configurations (i.e.
          Group("a") type configs), this should be a drop in replacement.
          config.Group also provides many more options for showing and hiding
          groups, assigning windows to groups by default, etc.
        - The Key, Screen, Drag, and Click objects have moved from the manager
          module to the config module.
        - The Match object has moved from the dgroups module to the config
          module.
        - The addgroup hook now takes two parameters: the qtile object and the
          name of the group added:
              @hook.subscribe
              def addgroup_hook(qtile, name):
                  pass
        - The nextgroup and prevgroup commands are now on Screen instead of
          Group.
    For most people, you should be able to just:
        sed -i -e 's/libqtile.manager/libqtile.config' config.py
    ...dgroups users will need to go to a bit more work, but hopefully
    configuration will be much simpler now for new users.
    * features
        - New widgets: task list,
        - New layout: Matrix
        - Added ability to drag and drop groups on GroupBox
        - added "next urgent window" command
        - added font shadowing on widgets
        - maildir widget supports multiple folders
        - new config option log_level to set logging level (any of
          logging.{DEBUG, INFO, WARNING, ERROR, CRITICAL})
        - add option to battery widget to hide while level is above a certain
          amount
        - vastly simplify configuration of dynamic groups
        - MPD widget now supports lots of metadata options
    * bugfixes
        - don't crash on restart when the config has errors
        - save layout and selected group state on restart
        - varous EWMH properties implemented correctly
        - fix non-black systray icon backgrounds
        - drastically reduce the number of timeout_add calls in most widgets
        - restart on RandR attach events to allow for new screens
        - log level defaults to ERROR
        - default config options are no longer initialized when users define
          their corresponding option (preventing duplicate widgets, etc.)
        - don't try to load config in qsh (not used)
        - fix font alignment across Textbox based widgets

Qtile 0.5, released 2012-11-11:
    (Note, this is not complete! Many, many changes have gone in to 0.5, by a
    large number of contributors. Thanks to everyone who reported a bug or
    fixed one!)
    * features
        - Test framework is now nose
        - Documentation is now in sphinx
        - Several install guides for various OSes
        - New widgets: battery based icon, MPRIS1, canto, current layout, yahoo
          weather, sensors, screen brightness, notifiy, pacman, windowtabs,
          she, crashme, wifi.
        - Several improvements to old widgets (e.g. battery widget displays low
          battery in red, GroupBox now has a better indication of which screen
          has focus in multi-screen setups, improvements to Prompt, etc.)
        - Desktop notification service.
        - More sane way to handle configuration files
        - Promote dgroups to a first class entity in libqtile
        - Allow layouts to be named on an instance level, so you can:
            layouts = [
                # a layout just for gimp
                layout.Slice('left', 192, name='gimp', role='gimp-toolbox',
                    fallback=layout.Slice('right', 256, role='gimp-dock',
                    fallback=layout.Stack(stacks=1, **border_args)))
            ]
            ...

            dynamic_groups = { 'gimp': {'layout': 'gimp'} }

            Dgroups(..., dynamic_groups, ...)
        - New Layout: Zoomy
        - Add a session manager to re-exec qtile if things go south
        - Support for WM_TAKE_FOCUS protocol
        - Basic .desktop file for support in login managers
        - Qsh reconnects after qtile is restarted from within it
        - Textbox supports pango markup
        - Examples moved to qtile-examples repository.

    * bugfixes
        - Fix several classes of X races in a more sane way
        - Minor typo fixes to most widgets
        - Fix several crashes when drawing systray icons too early
        - Create directories for qtile socket as necessary
        - PEP8 formatting updates (though we're not totally there yet)
        - All unit tests pass
        - Lots of bugfixes to MonadTall
        - Create IPC socket directory if necessary
        - Better error if two widgets have STRETCH length
        - Autofloat window classes can now be overridden
        - xkeysyms updated

# vim :set ts=4 sw=4 sts=4 et :<|MERGE_RESOLUTION|>--- conflicted
+++ resolved
@@ -2,15 +2,12 @@
     !!! Config breakage !!!
         - lazy.qtile.display_kb() no longer receives any arguments. If you passed it any arguments
           (which were ignored previously), remove them.
-<<<<<<< HEAD
         - To maintain consistency with other widgets, all of the instances of `border`
           parameter are renamed to `border_color` and `borderwidth` parameter to
           `border_width`. To easily to replace the deprecated parameter names, 
           `qtile migrate` may be ran to replace instances of both of these parameters.
-=======
         - If you have a custom startup Python script that you use instead of `qtile start` and run init_log
           manually, the signature has changed. Please check the source for the updated arguments.
->>>>>>> 76d38e64
     * features
         - Add ability to draw borders and add margins to the `Max` layout.
         - The default XWayland cursor is now set at startup to left_ptr, so an xsetroot call is not needed to
