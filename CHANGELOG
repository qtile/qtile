Qtile x.xx.x, released XXXX-XX-XX:
    * features
<<<<<<< HEAD
      - Add `Touchpad` widget which shows current touchpad state and allows to easily toggle it
=======
      - The Battery widget now supports dynamic charge control, allowing for
        protecting battery life.
      - To support the above (plus the other widgets that modify sysfs), qtile
        now ships with its own udev rules, located at
        /resources/99-qtile.rules; distro packagers will probably want to
        install this rule set.
>>>>>>> 2fe483e1
    * bugfixes
      - Fix groups marked with `persist=False` not being deleted when their last window is moved to another group.
      - Fallback icon in StatusNotifier widget

Qtile 0.24.0, released 2024-01-20:
    !!! config breakage/changes !!!
      - Matches no longer use "include/substring" style matching. But match the string exactly. Previously on X11, if the WM_TYPE of a spawned window is e.g. dialog a match with wm_type dialognoonereadschangelogs would return true. Additionally a window with an empty WM_CLASS (which can happen) would match anything. If you rely this style of substring matching, pass a regex to your match or use a function with func=.
        Using a list of strings inside Match with role, title, wm_class, wm_instance_class, wm_type are also deprecated, use a regex. Right now we replace the property with a regex if it's a list and warn with a deprecation message. You can use "qtile migrate" to migrate your config to this.
    * features
      - Change how `tox` runs tests. See https://docs.qtile.org/en/latest/manual/contributing.html#running-tests-locally
      for more information on how to run tests locally.
      - Add `ScreenSplit` layout which allows multiple layouts per screen. Also adds `ScreenSplit`
        widget to display name of active split.
      - Updated `Bluetooth` widget which allows users to manage multiple devices in a single widget
      - Add `align` option to `Columns` layout so new windows can be added to left or right column.
      - `.when()` have two new parameters:
        - `func: Callable`: Enable call when the result of the callable evaluates to True
        - `condition: bool`: a boolean value to determine whether the lazy object should be run. Unlike `func`, the
          condition is evaluated once when the config file is first loaded.
      - Add ability to have bar drawns over windows by adding `reserve=False` to bar's config to
        stop the bar reserving screen space.
      - Add ability for third-party code (widgets, layouts) to create hooks
      - Add ability to create user-defined hooks which can be fired from external scripts
    * bugfixes
      - Fix two bugs in stacking transient windows in X11
      - Checking configs containing `qtile.core.name` with `python config.py` don't fail anymore (but `qtile.core.name`
        will be `None`)
      - Fix an error if a wayland xwindow has unknown wm_type

Qtile 0.23.0, released 2023-09-24:
    !!! Dependency Changes !!!
      - xcffib must be upgraded to >= 1.4.0
      - cairocffi must be upgraded to >= 1.6.0
      - New optional dependency `pulsectl-asyncio` required for `PulseVolume` widget
    !!! Notice for packagers - wlroots (optional dependency) bump !!!
      - Qtile's wayland backend now requires on wlroots 0.16 (and pywlroots 0.16)
    !!! config breakage/changes !!!
      - The `cmd_` prefix has been dropped from all commands (this means command names are common when accessed
        via the command interface or internal python objects).
      - Custom widgets should now expose command methods with the `@expose_command` decorator (available via
        `from libqtile.command.base import expose_command`).
      - Some commands have been renamed (in addition to dropping the 'cmd_' prefix):
          `hints` -> `get_hints`
          `groups` -> `get_groups`
          `screens` -> `get_screens`
      - Layouts need to rename some methods:
        - `add` to `add_client`
        - `cmd_next` to `next`
        - `cmd_previous` to `previous`
      - Layouts or widgets that redefine the `commands` property need to update the signature:
          `@expose_command()`
          `def commands(self) -> list[str]:`
      - `Window.getsize` has been renamed `Window.get_size` (i.e. merged with the get_size command).
      - `Window.getposition` has been renamed `Window.get_position` (i.e. merged with the get_position command).
      - The `StockTicker` widget `function` option is being deprecated: rename it to `func`.
      - The formatting of `NetWidget` has changed, if you use the `format` parameter in your config include 
        `up_suffix`, `total_suffix` and `down_suffix` to display the respective units.
      - The `Notify` widget now has separate `default_timeout` properties for differenct urgency levels. Previously,
        `default_timeout` was `None` which meant that there was no timeout for all notifications (unless this had been
        set by the client sending the notification). Now, `default_timeout` is for normal urgency notifications and this
        has been set to a default of 10 seconds. `default_timeout_urgent`, for critical notifications, has a timeout of `None`.
      - The `PulseVolume` widget now depends on a third party library, `pulsectl-asyncio`, to interact with the pulse audio
        server. Users will now see an `ImportError` until they install that library.
    * features
        - Add ability to set icon size in `LaunchBar` widget.
        - Add 'warp_pointer' option to `Drag` that when set will warp the pointer to the bottom right of
          the window when dragging begins.
        - Add `currentsong` status to `Mpd2` widget.
        - Add ability to disable group toggling in `GroupBox` widget
        - Add ability to have different border color when windows are stacked in Stack layout. Requires 
          setting `border_focus_stack` and `border_normal_stack` variables.
        - Add ability to have different single border width for Columns layout by setting 'single_border_width' key.
        - Add ability to have different border and margin widths when VerticalTile layout only contains 1 window by
          setting 'single_border_width' and 'single_margin' keys.
        - New widget: GenPollCommand
        - Add `format` and `play_icon` parameters for styling cmus widget.
        - Add ability to add a group at a specified index
        - Add ability to spawn the `WidgetBox` widget opened.
        - Add ability to swap focused window based on index, and change the order of windows inside current group
        - Add ability to update the widget only once if `update_interval` is None.
        - Add `move_to_slice` command to move current window to single layout in `Slice` layout
        - Made the `NetWidget` text formattable.
        - Qtile no longer floods the log following X server disconnection, instead handling those errors.
        - `Key` and `KeyChord` bindings now have another argument `swallow`.
          It indicates whether or not the pressed keys should be passed on to the focused client.
          By default the keys are not passed (swallowed), so this argument is set to `True`.
          When set to `False`, the keys are passed to the focused client. A key is never swallowed if the
          function is not executed, e.g. due to failing the `.when()` check.
        - Add ability to set custom "Undefined" status key value to `Mpd2Widget`.
        - `Mpd2Widget` now searches for artist name in all similar keys (i.e `albumartist`, `performer`, etc.).
        - Add svg support to `CustomLayoutIcon`
        - added layering controls for X11 (Wayland support coming soon!):
          - `lazy.window.keep_above()/keep_below()` marks windows to be kept above/below other windows permanently.
             Calling the functions with no arguments toggles the state, otherwise pass `enable=True` or `enable=False`.
          - `lazy.window.move_up()/move_down()` moves windows up and down the z axis.
          - added `only_focused` setting to Max layout, allowing to draw multiple clients on top of each other when
            set to False
        - Add `suspend` hook to run functions before system goes to sleep.
    * bugfixes
        - Fix bug where Window.center() centers window on the wrong screen when using multiple monitors.
        - Fix `Notify` bug when apps close notifications.
        - Fix `CPU` precision bug with specific version of `psutil`
        - Fix config being reevaluated twice during reload (e.g. all hooks from config were doubled)
        - Fix `PulseVolume` high CPU usage when update_interval set to 0.
        - Fix `Battery` widget on FreeBSD without explicit `battery` index given.
        - Fix XMonad layout faulty call to nonexistent _shrink_up
        - Fix setting tiled position by mouse for layouts using _SimpleLayoutBase. To support this in other layouts, add a swap method taking two windows.
        - Fix unfullscreening bug in conjunction with Chromium based clients when auto_fullscreen is set to `False`.
        - Ensure `CurrentLayoutIcon` expands paths for custom folders.
        - Fix vertical alignment of icons in `TaskList` widget
        - Fix laggy resize/positioning of floating windows in X11 by handling motion notify events later. We also introduced a cap setting if you want to limit these events further, e.g. for limiting resource usage. This is configurable with the x11_drag_polling_rate variable for each `Screen` which is set to None by default, indicating no cap.
    * python version support
        - We have added support for python 3.11 and pypy 3.9.
        - python 3.7, 3.8 and pypy 3.7 are not longer supported.
        - Fix bug where `StatusNotifier` does not update icons

Qtile 0.22.0, released 2022-09-22:
    !!! Config breakage !!!
        - lazy.qtile.display_kb() no longer receives any arguments. If you passed it any arguments
          (which were ignored previously), remove them.
        - If you have a custom startup Python script that you use instead of `qtile start` and run init_log
          manually, the signature has changed. Please check the source for the updated arguments.
        - `KeyChord`'s signature has changed. ``mode`` is now a boolean to indicate whether the mode should persist.
          The ``name`` parameter should be used to name the chord (e.g. for the ``Chord`` widget).
    * features
        - Add ability to draw borders and add margins to the `Max` layout.
        - The default XWayland cursor is now set at startup to left_ptr, so an xsetroot call is not needed to
          avoid the ugly X cursor.
        - Wayland: primary clipboard should now behave same way as with X after selecting something it
          should be copied into clipboard
        - Add `resume` hook when computer resumes from sleep/suspend/hibernate.
        - Add `text_only` option for `LaunchBar` widget.
        - Add `force_update` command to `ThreadPoolText` widgets to simplify updating from key bindings
        - Add scrolling ability to `_TextBox`-based widgets.
        - Add player controls (via mouse callbacks) to `Mpris2` widget.
        - Wayland: input inhibitor protocol support added (pywayland>=0.4.14 & pywlroots>=0.15.19)
        - Add commands to control Pomodoro widget.
        - Add icon theme support to `TaskList` widget (available on X11 and Wayland backends).
        - Wayland: Use `qtile cmd-obj -o core -f get_inputs` to get input device identifiers for
          configuring inputs. Also input configs will be updated by config reloads (pywlroots>=0.15.21)
    * bugfixes
        - Widgets that are incompatible with a backend (e.g. Systray on Wayland) will no longer show 
          as a ConfigError in the bar. Instead the widget is silently removed from the bar and a message
          included in the logs.
        - Reduce error messages in `StatusNotifier` widget from certain apps.
        - Reset colours in `Chord` widget
        - Prevent crash in `LaunchBar` when using SVG icons
        - Improve scrolling in `Mpris2` widget (options to repeat scrolling etc.)

Qtile 0.21.0, released 2022-03-23:
    * features
        - Add `lazy.window.center()` command to center a floating window on the screen.
        - Wayland: added power-output-management-v1 protocol support, added idle protocol,
          added idle inhibit protocol
        - Add MonadThreeCol layout based on XMonad's ThreeColumns.
        - Add `lazy.screen.set_wallpaper` command.
        - Added ability to scale the battery icon's size
        - Add Spiral layout
        - Add `toggle` argument to `Window.togroup` with the same functionality as in `Group.toscreen`.
        - Added `margin_on_single` and `border_on_single` to Bsp layout
    * bugfixes
        - Fix `Systray` crash on `reconfigure_screens`.
        - Fix bug where widgets can't be mirrored in same bar.
        - Fix various issues with setting fullscreen windows floating and vice versa.
        - Fix a bug where a .when() check for lazy functions errors out when matching
          on focused windows when none is focused. By default we do not match on focused windows,
          to change this set `if_no_focused` to True.
        - Widget with duplicate names will be automatically renamed by appending numeric suffixes
        - Fix resizing of wallpaper when screen scale changes (X11)
        - Two small bugfixes for `StatusNotifier` - better handling of Ayatana indicators
        - Fix bug where StatusNotifierItem crashes due to invalid object paths (e.g. Zoom)

Qtile 0.20.0, released 2022-01-24:
    * features
        - Add `place_right` option in the TreeTab layout to place the tab panel on the right side
        - X11: Add support for _NET_DESKTOP_VIEWPORT. E.g. can be used by rofi to map on current output.
        - Wayland: Bump wlroots version. 0.15.x wlroots and 0.15.2+ pywlroots are required.
        - Add XWayland support to the Wayland backend. XWayland will start up as needed, if it is installed.
    * bugfixes
        - Remove non-commandable windows from IPC. Fixes bug where IPC would fail when trying to get info
          on all windows but Systray has icons (which are non-commandable `_Window`s.)
        - Fix bug where bars were not reconfigured correctly when screen layout changes.
        - Fix a Wayland bug where layer-shell surface like dunst would freeze up and stop updating.
        - Change timing of `screens_reconfigured` hook. Will now be called ONLY if `cmd_reconfigure_screens`
          has been called and completed.
        - Fix order of icons in Systray widget when restarting/reloading config.
        - Fix rounding error in PulseVolume widget's reported volume.
        - Fix bug where Volume widget did not load images where `theme_path` had been set in `widget_defaults`.
        - Remove ability to have multiple `Systray` widgets. Additional `Systray` widgets will result in a
          ConfigError.
        - Release notification name from dbus when finalising `Notify` widget. This allows other notification
          managers to request the name.
        - Fix bug where `Battery` widget did not retrieve `background` from `widget_defaults`.
        - Fix bug where widgets in a `WidgetBox` are rendered on top of bar borders.

        - Add ability to swap focused window based on index, and change the order of windows inside current group
Qtile 0.19.0, released 2021-12-22:
    * features
        - Add ability to draw borders to the Bar. Can customise size and colour per edge.
        - Add `StatusNotifier` widget implementing the `StatusNotifierItem` specification.
          NB Widget does not provide context menus.
        - Add `total` bandwidth format value to the Net widget.
        - Scratchpad groups could be defined as single so that only one of the scratchpad in the group is visible
          at a given time.
        - All scratchpads in a Scratchpad group can be hidden with hide_all() function.
        - For saving states of scratchpads during restart, we use wids instead of pids.
        - Scratchpads can now be defined with an optional matcher to match with window properties.
        - `Qtile.cmd_reload_config` is added for reloading the config without completely restarting.
        - Window.cmd_togroup's argument `groupName` should be changed to
          `group_name`. For the time being a log warning is in place and a
          migration is added. In the future `groupName` will fail.
        - Add `min/max_ratio` to Tile layout and fix bug where windows can extend offscreen.
        - Add ability for widget `mouse_callbacks` to take `lazy` calls (similar to keybindings)
        - Add `aliases` to `lazy.spawncmd()` which takes a dictionary mapping convenient aliases
          to full command lines.
        - Add a new 'prefix' option to the net widget to display speeds with a static unit (e.g. MB).
        - `lazy.group.toscreen()` now does not toggle groups by default. To get this behaviour back, use
          `lazy.group.toscreen(toggle=True)`
        - Tile layout has new `margin_on_single` and `border_on_single` option to specify
          whether to draw margin and border when there is only one window.
        - Thermal zone widget.
        - Allow TextBox-based widgets to display in vertical bars.
        - Added a focused attribute to `lazy.function.when` which can be used to Match on focused windows.
        - Allow to update Image widget with update() function by giving a new path.
    * bugfixes
        - Windows are now properly re-ordered in the layouts when toggled on and off fullscreen

Qtile 0.18.1, released 2021-09-16:
    * features
        - All layouts will accept a list of colors for border_* options with which
          they will draw multiple borders on the appropriate windows.

Qtile 0.18.0, released 2021-07-04:
    !!! Config breakage !!!
        - The `qtile` entry point doesn't run `qtile start` by default anymore
        - New optional dependency for dbus related features: dbus-next.
          Replaces previous reliance on dbus/Glib and allows qtile to use async
          dbus calls within asyncio's eventloop.
        - widget.BatteryIcon no longer has a fallback text mode; use
          widget.Battery instead
        - MonadX layout key new_at_current is deprecated, use new_client_position.
        - `libqtile.window` has been moved to `libqtile.backend.x11.window`; a migration has been added for this.
    !!! deprecation warning !!!
        - 'main' config functions, deprecated in 0.16.1, will no longer be executed.
    !!! Notice for packagers - new dependencies !!!
        - Tests now require the 'dbus-next' python module plus 'dbus-launch' and 'notify-send' applications
    * features
        - added transparency in x11 and wayland backends
        - added measure_mem and measure_swap attributes to memory widget to allow user to choose measurement units.
        - memory widget can now be displayed with decimal values
        - new "qtile migrate" command, which will attempt to upgrade previous
          configs to the current version in the case of qtile API breaks.
        - A new `reconfigure_screens` config setting. When `True` (default) it
          hooks `Qtile.reconfigure_screens` to the `screen_change` hook,
          reconfiguring qtile's screens in response to randr events. This
          removes the need to restart qtile when adding/removing external
          monitors.
        - improved key chord / sequence functionality. Leaving a chord with `mode`
          set brings you to a named mode you activated before, see #2264.
          A new command, `lazy.ungrab_all_chords`, was introduced to return to the root bindings.
          The `enter_chord` hook is now always called with a string argument.
          The third argument to `KeyChord` was renamed from `submaping` to `submapping` (typo fix).
        - added new argument for CheckUpdates widget: `custom_command_modify` which allows user to modify the
          the line count of the output of `custom_command` with a lambda function (i.e. `lambda x: x-3`).
          Argument defaults to `lambda x: x` and is overridden by `distro` argument's internal lambda.
        - added new argument for the WindowName, WindowTabs and Tasklist widgets: `parse_text` which allows users to
          define a function that takes a window name as an input, modify it in some way (e.g. str.replace(), str.upper() or regex)
          and show that modification on screen.
        - A Wayland backend has been added which can be used by calling `qtile start -b wayland` directly in your TTY.
          It requires the latest releases of wlroots, python-xkbcommon, pywayland and pywlroots. It is expected to be
          unstable so please let us know if you find any bugs!
        - The 'focus` argument to `Click` and `Drag` objects in your config are no longer necessary (and are ignored).

Qtile 0.17.0, released 2021-02-13:
    !!! Python version breakage !!!
        - Python 3.5 and 3.6 are no longer supported
    !!! Config breakage !!!
        - Pacman widget has been removed. Use CheckUpdates instead.
        - Mpris widget has been removed. Use Mpris2 instead.
        - property "masterWindows" of Tile layout renamed to master_length
        - Match objects now only allow one string argument for their wm
          name/class/etc. properties. to update your config, do e.g.
                   Group('www', spawn='firefox', layout='xmonad',
              -          matches=[Match(wm_class=['Firefox', 'google-chrome', 'Google-chrome'])]),
              +          matches=[Match(wm_class='Firefox'), Match(wm_class='google-chrome'), Match(wm_class='Google-chrome')]),
        - properties wname, wmclass and role of Slice-layout replaced by Match-
          type property "match"
        - rules specified in `layout.Floating`'s `float_rules` are now evaluated with
          AND-semantics instead of OR-semantics, i.e. if you specify 2 different
          property rules, both have to match
        - check the new `float_rules` for `floating_layout` in the default config and
          extend your own rules appropriately: some non-configurable auto-floating rules
          were made explicit and added to the default config
        - using `dict`s for `layout.Floating`'s `float_rules` is now deprecated, please
          use `config.Match` objects instead
        - `no_reposition_match` in `layout.Floating` has been removed; use the list of
          `config.Match`-objects `no_reposition_rules` instead
        - Command line has been modernized to a single entry point, the `qtile`
          binary. Translations are below:
                qtile     -> qtile start
                qtile-cmd -> qtile cmd-obj
                qtile-run -> qtile run-cmd
                qtile-top -> qtile top
                qshell    -> qtile shell
          iqshell and dqtile-cmd are no longer distributed with the
          package, as they were either user or developer scripts. Both are
          still available in the qtile repo in /scripts.

          Running `qtile` without arguments will continue to work for the
          forseeable future, but will be eventually deprecated. qtile prints a
          warning when run in this configuration.
        - Qtile.cmd_focus_by_click is no longer an available command.
        - Qtile.cmd_get_info is no longer an available command.
        - libqtile.command_* has been deprecated, it has been moved to
          libqtile.command.*
        - libqtile.widget.base.ThreadedPollText has been removed; out of tree
          widgets can use ThreadPoolText in the same package instead.
        - the YahooWeather widget was removed since Yahoo retired their free
          tier of the weather API
        - Deprecated hook `window_name_change` got removed, use
          `client_name_updated` instead.
        - show_state attribute from WindowName widget has been removed. Use format attribute instead.
                show_state = True  -> format = '{state}{name}'
                show_state = False -> format = '{name}'
        - mouse_callbacks no longer receives the qtile object as an argument
          (they receive no arguments); import it via `from libqtile import
          qtile` instead.
    * features
        - new WidgetBox widget
        - new restart and shutdown hooks
        - rules specified in `layout.Floating`'s `float_rules` are now evaluated with
          AND-semantics, allowing for more complex and specific rules
        - Python 3.9 support
        - switch to Github Actions for CI
        - Columns layout has new `margin_on_single` option to specify margin
          size when there is only one window (default -1: use `margin` option).
        - new OpenWeather widget to replace YahooWeather
        - new format attribute for WindowName widget
        - new max_chars attribute for WindowName widget
        - libqtile now exports type information
        - add a new `qtile check` subcommand, which will check qtile configs
          for various things:
              - validates configs against the newly exported type information
                if mypy is present in the environment
              - validates that qtile can import the config file (e.g. that
                syntax is correct, ends in a .py extension, etc.)
              - validates Key and Mouse mod/keysym arguments are ok.
        - Columns layout now enables column swapping by using swap_column_left and swap_column_right
    !!! warning !!!
        - When (re)starting, Qtile passes its state to the new process in a
          file now, where previously it passed state directly as a string. This
          fixes a bug where some character encodings (i.e. in group names) were
          getting messed up in the conversion to/from said string. This change
          will cause issues if you update Qtile then restart it, causing the
          running old version to pass state in the previous format to the new
          process which recognises the new.

Qtile 0.16.1, released 2020-08-11:
    !!! Config breakage !!!
        - Hooks 'addgroup', 'delgroup' and 'screen_change' will no longer
          receive the qtile object as an argument. It can be accessed directly
          at libqtile.qtile.
    !!! deprecation warning !!!
        - defining a main function in your config is deprecated. You should use
          @hook.subscribe.startup_complete instead. If you need access to the
          qtile object, import it from libqtile directly.
    * bugfixes
        - include tests in the release for distros to consume
        - don't resize 0th screen incorrectly on root ConfigureNotify
        - expose qtile object as libqtile.qtile (note that we still consider
          anything not prefixed with cmd_ to be a private API)
        - fix transparent borders
        - MonadTall, MonadWide, and TreeTab now work with Slice

Qtile 0.16.0, released 2020-07-20:
    !!! Config breakage !!!
        - Imports from libqtile.widget are now made through a function
          proxy to avoid the side effects of importing all widgets at
          once. If you subclass a widget in your config, import it from
          its own module.
          e.g. from libqtile.widget.pomodoro import Pomodoro
    * features
        - added `guess_terminal` in utils
        - added keybinding cheet sheet image generator
        - custom keyboardlayout display
        - added native support for key chords
        - validate config before restart and refuse to restart with a bad
          config
        - added a bunch of type annotations to config objects (more to come)
    * bugfixes
        - major focus rework; Java-based IDEs such as PyCharm, NetBrains, etc.
          now focus correctly
        - fix a bug where spotify (or any window with focus-to=parent) was
          closed, nothing would be focused and no hotkeys would work
        - support windows unsetting the input hint
        - respects window's/user's location setting if present (WM_SIZE_HINTS)
        - fixed YahooWeather widget for new API
        - fix a bug where _NET_WM_DESKTOPS wasn't correctly updated when
          switching screens in some cases
        - fix a crash in the BSP layout
        - fix a stacktrace when unknown keysyms are encounted
        - make qtile --version output more sane
        - fix a rendering issue with special characters in window names
        - keyboard widget no longer re-sets the keyboard settings every second
        - fix qtile-top with the new IPC model
        - Image widget respects its background setting now
        - correctly re-draw non-focused screens on qtile restart
        - fix a crash when decoding images
        - fix the .when() constraint for lazy objects

Qtile 0.15.1, released 2020-04-14
    * bugfixes
        - fix qtile reload (it was crashing)

Qtile 0.15.0, released 2020-04-12:
    !!! Config breakage !!!
        - removed the mpd widget, which depended on python-mpd.
        - the Clock widget now requires pytz to handle timezones that are
          passed as string
        - libqtile.command.Client does not exist anymore and has been
          replaced by libqtile.command_client.CommandClient
    !!! deprecation warning !!!
        - libqtile.command.lazy is deprecated in favor of libqtile.lazy.lazy
    * features
        - Python 3.8 support
        - `wallpaper` and `wallpaper_mode` for screens
        - bars can now have margins
        - `lazy.toscreen` called twice will now toggle the groups
          (optional with the `toggle` parameter)
        - `lazy.window.togroup` now has `switch_group` parameter to follow
          the window to the group it is sent to
        - qtile now copies the default config if the config file does not exist
        - all widgets now use Pango markup by default
        - add an `fmt` option for all textbox widgets
        - new PulseVolume widget for controlling PulseAudio
        - new QuickExit widget, mainly for the default config
        - new non-graph CPU widget
        - KeyboardLayout widget: new `options` parameter
        - CheckUpdates widget: support ArchLinux yay
        - GroupBox widget: new `block_highlight_text_color` parameter
        - Mpd2 widget: new `color_progress` parameter
        - Maildir widget can now display the inbox grand total
        - the Net widget can now use bits as unit
        - Spacer widget: new `background_color` parameter
        - More consistent resize behavior in Columns layout
        - various improvements of the default config
        - large documentation update and improvements (e.g. widget
          dependencies)
    * bugfixes
        - qtile binary: don't fail if we can't set the locale
        - don't print help if qtile-cmd function returns nothing
        - Monad layout: fix margins when flipped

Qtile 0.14.2, released 2019-06-19:
    * bugfixes
        - previous release still exhibited same issues with package data,
          really fix it this time

Qtile 0.14.1, released 2019-06-19:
    * bugfixes
        - properly include png files in the package data to install included
          icons

Qtile 0.14.0, released 2019-06-19:
    !!! Python version breakage !!!
        - Python 2 is no longer supported
        - Python 3.4 and older is no longer supported
    !!! Config breakage !!!
        - Many internal things were renamed from camel case to snake case. If
          your config uses main(), or any lazy.function() invocations that
          interact directly with the qtile object, you may need to forward port
          them. Also note that we do *not* consider the qtile object to be a
          stable api, so you will need to continue forward porting these things
          for future refactorings (for wayland, etc.). A better approach may be
          to add an upstream API for what you want to do ;)
        - Maildir's subFolder and maildirPath changed to maildir_path and
          sub_folder.
        - the graph widget requires the psutil library to be installed
    * features
        - add custom `change_command` to backlight widget
        - add CommandSet extension to list available commands
        - simplify battery monitoring widget interface and add freebsd
          compatible battery widget implementation
        - track last known mouse coordinates on the qtile manager
        - allow configuration of warping behavior in columns layout
    * bugfixes
        - with cursor warp enabled, the cursor is warped on screen change
        - fix stepping groups to skip the scratch pad group
        - fix stack layout to properly shuffle
        - silence errors when unmapping windows

Qtile 0.13.0, released 2018-12-23:
    !!! deprecation warning !!!
        - wmii layout is deprecated in terms of columns layout, which has the
          same behavior with different defaults, see the wmii definition for
          more details
    * features
        - add svg handling for images
        - allow addgroup command to set the layout
        - add command to get current log level
        - allow groupbox to hide unused groups
        - add caps lock indicator widget
        - add custom_command to check_update widget
    * bugfixes
        - better shutdown handling
        - fix clientlist current client tracking
        - fix typo in up command on ratiotile layout
        - various fixes to check_update widget
        - fix 0 case for resize screen

Qtile 0.12.0, released 2018-07-20:
    !!! Config breakage !!!
        - Tile layout commands up/down/shuffle_up/shuffle_down changed to be
          more consistent with other layouts
        - move qcmd to qtile-cmd because of conflict with renameutils, move
          dqcmd to dqtile-cmd for symmetry
    * features
        - add `add_after_last` option to Tile layout to add windows to the end
          of the list.
        - add new formatting options to TaskList
        - allow Volume to open app on right click
    * bugfixes
        - fix floating of file transfer windows and java drop-downs
        - fix exception when calling `cmd_next` and `cmd_previous` on layout
          without windows
        - fix caps lock affected behaviour of key bindings
        - re-create cache dir if it is deleted while qtile is running
        - fix CheckUpdates widget color when no updates
        - handle cases where BAT_DIR does not exist
        - fix the wallpaper widget when using `wallpaper_command`
        - fix Tile layout order to not reverse on reset
        - fix calling `focus_previous/next` with no windows
        - fix floating bug is BSP layout

Qtile 0.11.1, released 2018-03-01:
    * bug fix
        - fixed pip install of qtile

Qtile 0.11.0, released 2018-02-28:
    !!! Completely changed extension configuration, see the documentation !!!
    !!! `extention` subpackage renamed to `extension` !!!
    !!! `extentions` configuration variable changed to `extension_defaults` !!!
    * features
        - qshell improvements
        - new MonadWide layout
        - new Bsp layout
        - new pomodoro widget
        - new stock ticker widget
        - new `client_name_updated` hook
        - new RunCommand and J4DmenuDesktop extension
        - task list expands to fill space, configurable via `spacing` parameter
        - add group.focus_by_name() and group.info_by_name()
        - add disk usage ratio to df widget
        - allow displayed group name to differ from group name
        - enable custom TaskList icon size
        - add qcmd and dqcmd to extend functionality around qtile.command
          functionality
        - add ScratchPad group that has configurable drop downs
    * bugfixes
        - fix race condition in Window.fullscreen
        - fix for string formatting in qtile_top
        - fix unicode literal in tasklist
        - move mpris2 initialization out of constructor
        - fix wlan widget variable naming and division
        - normalize behavior of layouts on various commands
        - add better fallback to default config
        - update btc widget to use coinbase
        - fix cursor warp when using default layout implementation
        - don't crash when using widget with unmet dependencies
        - fix floating window default location

Qtile 0.10.7, released 2017-02-14:
    * features
        - new MPD widget, widget.MPD2, based on `mpd2` library
        - add option to ignore duplicates in prompt widget
        - add additional margin options to GroupBox widget
        - add option to ignore mouse wheel to GroupBox widget
        - add `watts` formatting string option to Battery widgets
        - add volume commands to Volume widget
        - add Window.focus command
    * bugfixes
        - place transient windows in the middle of their parents
        - fix TreeTab layout
        - fix CurrentLayoutIcon in Python 3
        - fix xcb handling for xcffib 0.5.0
        - fix bug in Screen.resize
        - fix Qtile.display_kb command

Qtile 0.10.6, released 2016-05-24:
    !!! qsh renamed to qshell !!!
        This avoids name collision with other packages
    * features
        - Test framework changed to pytest
        - Add `startup_complete` hook
    * bugfixes
        - Restore dynamic groups on restart
        - Correct placement of transient_for windows
        - Major bug fixes with floating window handling
    * file path changes (XDG Base Directory specification)
        - the default log file path changed from ~/.qtile.log to
          ~/.local/share/qtile/qtile.log
        - the cache directory changed from ~/.cache to ~/.cache/qtile
        - the prompt widget's history file changed from ~/.qtile_history to
          ~/.cache/qtile/prompt_history

Qtile 0.10.5, released 2016-03-06:
    !!! Python 3.2 support dropped !!!
    !!! GoogleCalendar widget dropped for KhalCalendar widget !!!
    !!! qtile-session script removed in favor of qtile script !!!
    * features
        - new Columns layout, composed of dynamic and configurable columns of
          windows
        - new iPython kernel for qsh, called iqsh, see docs for installing
        - new qsh command `display_kb` to show current key binding
        - add json interface to IPC server
        - add commands for resizing MonadTall main panel
        - wlan widget shows when you are disconnected and uses a configurable
          format
    * bugfixes
        - fix path handling in PromptWidget
        - fix KeyboardLayout widget cycling keyboard
        - properly guard against setting screen to too large screen index

Qtile 0.10.4, released 2016-01-19:
    !!! Config breakage !!!
        - positional arguments to Slice layout removed, now `side` and `width`
          must be passed in as keyword arguments
    * features
        - add alt coin support to BitcoinTracker widget
    * bugfixes
        - don't use six.moves assignment (fix for >=setuptools-19.3)
        - improved floating and fullscreen handling
        - support empty or non-charging secondary battery in BatteryWidget
        - fix GoogleCalendar widget crash

Qtile 0.10.3, released 2015-12-25:
    * features
        - add wmii layout
        - add BSD support to graph widgets
    * bugfixes
        - fix (some) fullscreen problems
        - update google calendar widget to latest google api
        - improve multiple keyboard layout support
        - fix displaying Systray widget on secondary monitor
        - fix spawn file descriptor handling in Python 3
        - remove duplicate assert code in test_verticaltile.py
        - allow padding_{x,y} and margin_{x,y} widget attrs to be set to 0

Qtile 0.10.2, released 2015-10-19:
    * features
        - add qtile-top memory monitoring
        - GroupBox can set visible groups
        - new GroupBox highlighting, line
        - allow window state to be hidden on WindowName widget
        - cmd_togroup can move to current group when None sent
        - added MOC playback widget
        - added memory usage widget
        - log truncation, max log size, and number of log backups configurable
        - add a command to change to specific layout index
          (lazy.to_layout_index(index))
    * bugfixes
        - fixed memory leak in dgroups
        - margin fixes for MonalTall layout
        - improved cursor warp
        - remove deprecated imp for Python >= 3.3
        - properly close file for NetGraph
        - fix MondadTall layout grow/shrink secondary panes for Python 2
        - Clock widget uses datetime.now() rather than .fromtimestamp()
        - fix Python 3 compatibility of ThermalSensor widget
        - various Systray fixes, including implementing XEMBED protocol
        - print exception to log during loading config
        - fixed xmonad layout margins between main and secondary panes
        - clear last window name from group widgets when closed
        - add toggleable window border to single xmonad layout
    * config breakage
        - layouts.VerticalTile `windows` is now `clients`
        - layouts.VerticalTile focus_next/focus_previous now take a single
          argument, similar to other layouts

Qtile 0.10.1, released 2015-07-08:
    This release fixes a problem that made the PyPI package uninstallable,
    qtile will work with a pip install now

Qtile 0.10.0, released 2015-07-07:
    !!! Config breakage !!!
        - various deprecated commands have been removed:
            Screen.cmd_nextgroup: use cmd_next_group
            Screen.cmd_prevgroup: use cmd_prev_group
            Qtile.cmd_nextlayout: use cmd_next_layout
            Qtile.cmd_prevlayout: use cmd_prev_layout
            Qtile.cmd_to_next_screen: use cmd_next_screen
            Qtile.cmd_to_prev_screen: use cmd_prev_screen
        - Clock widget: remove fmt kwarg, use format kwarg
        - GmailChecker widget: remove settings parameter
        - Maildir widget: remove maildirPath, subFolders, and separator kwargs
    * Dependency updates
        - cffi>=1.1 is now required, along with xcffib>=0.3 and cairocffi>=0.7
          (the cffi 1.0 compatible versions of each)
        - Care must be taken that xcffib is installed *before* cairocffi
    * features
        - add support for themed cursors using xcb-cursor if available
        - add CheckUpdate widget, for checking package updates, this deprecates
          the Pacman widget
        - add KeyboardKbdd widget, for changing keyboard layouts
        - add Cmus widget, for showing song playing in cmus
        - add Wallpaper widget, for showing and cycling wallpaper
        - add EzConfig classes allowing shortcuts to define key bindings
        - allow GroupBox urgent highlighting through text
        - Bar can be placed vertically on sides of screens (widgets must be
          adapted for vertical viewing)
        - add recognizing brightness keys
    * bugfixes
        - deprecation warnings were not printing to logs, this has been fixed
        - fix calculation of y property of Gap
        - fix focus after closing floating windows and floating windows
        - fix various Python 3 related int/float problems
        - remember screen focus across restarts
        - handle length 1 list passed to Drawer.set_source_rgb without raising
          divide by zero error
        - properly close files opened in Graph widget
        - handle _NET_WM_STATE_DEMANDS_ATTENTION as setting urgency
        - fix get_wm_transient_for, request WINDOW, not ATOM

Qtile 0.9.1, released 2015-02-13:
    This is primarily a unicode bugfix release for 0.9.0; there were several
    nits related to the python2/3 unicode conversion that were simply wrong.
    This release also adds license headers to each file, which is necessary for
    distro maintainers to package Qtile.
    * bugfixes
        - fix python2's importing of gobject
        - fix unicode handling in several places

Qtile 0.9.0, released 2015-01-20:
    * !!! Dependency Changes !!!
      New dependencies will need to be installed for Qtile to work
        - drop xpyb for xcffib (XCB bindings)
        - drop py2cairo for cairocffi (Cairo bindings)
        - drop PyGTK for asyncio (event loop, pangocairo bindings managed
          internally)
        - Qtile still depends on gobject if you want to use anything that uses
          dbus (e.g. the mpris widgets or the libnotify widget)
    * features
        - add Python 3 and pypy support (made possible by dependency changes)
        - new layout for vertical monitors
        - add startup_once hook, which is called exactly once per session (i.e.
          it is not called when qtile is restarted via lazy.restart()). This
          eliminates the need for the execute_once() function found in lots of
          user configs.
        - add a command for showing/hiding the bar (lazy.hide_show_bar())
        - warn when a widget's dependencies cannot be imported
        - make qtile.log more useful via better warnings in general, including
          deprecation and various other warnings that were previously
          nonexistent
        - new text-polling widget super classes, which enable easy
          implementation of various widgets that need to poll things outside
          the event loop.
        - add man pages
        - large documentation update, widget/layout documentation is now
          autogenerated from the docstrings
        - new ImapWidget for checking imap mailboxes
    * bugfixes
        - change default wmname to "LG3D" (this prevents some java apps from
          not working out of the box)
        - all code passes flake8
        - default log level is now WARNING
        - all widgets now use our config framework
        - windows with the "About" role float by default
        - got rid of a bunch of unnecessary bare except: clauses

Qtile 0.8.0, released 2014-08-18:
    * features
        - massive widget/layout documentation update
        - new widget debuginfo for use in Qtile development
        - stack has new autosplit, fair options
        - matrix, ratiotile, stack, xmonad, zoomy get 'margin' option
        - new launchbar widget
        - support for matching WM_CLASS and pid in Match
        - add support for adding dgroups rules dynamically and via ipc
        - Clock supports non-system timezones
        - new mpris2 widget
        - volume widget can use emoji instead of numbers
        - add an 'eval' function to qsh at every object level
        - bar gradients support more colors
        - new Clipboard widget (very handy!)
    * bugfixes
        - bitcoin ticker widget switched from MtGox (dead) to btc-e
        - all widgets now use Qtile's defaults system, so their defaults are
          settable globally, etc.
        - fix behavior when screens are cloned
        - all widgets use a unified polling framework
        - "dialog" WM_TYPEs float by default
        - respect xrandr --primary
        - use a consistent font size in the default config
        - default config supports mouse movements and floating
        - fix a bug where the bar was not redrawn correctly in some multiscreen
          environments
        - add travis-ci support and make tests vastly more robust
    * config breakage
        - libqtile.layout.Stack's `stacks` parameter is now `num_stacks`

Qtile 0.7.0, released 2014-03-30:
    * features
        - new disk free percentage widget
        - new widget to display static image
        - per core CPU graphs
        - add "screen affinity" in dynamic groups
        - volume widget changes volume linear-ly instead of log-ly
        - only draw bar when idle, vastly reducing the number of bar draws and
          speeding things up
        - new Gmail widget
        - Tile now supports automatically managing master windows via the
          `master_match` parameter.
        - include support for minimum height, width, size increment hints
    * bugfixes
        - don't crash on any exception in main loop
        - don't crash on exceptions in hooks
        - fix a ZeroDivisionError in CPU graph
        - remove a lot of duplicate and unused code
        - Steam windows are placed more correctly
        - Fixed several crashes in qsh
        - performance improvements for some layouts
        - keyboard layout widget behaves better with multiple keyboard
          configurations
    * config breakage
        - Tile's shuffleMatch is renamed to resetMaster

Qtile 0.6, released 2013-05-11:
    !!! Config breakage !!!
    This release breaks your config file in several ways:
        - The Textbox widget no longer takes a ``name'' positional parameter,
          since it was redundant; you can use the ``name'' kwarg to define it.
        - manager.Group (now _Group) is not used to configure groups any more;
          config.Group replaces it. For simple configurations (i.e.
          Group("a") type configs), this should be a drop in replacement.
          config.Group also provides many more options for showing and hiding
          groups, assigning windows to groups by default, etc.
        - The Key, Screen, Drag, and Click objects have moved from the manager
          module to the config module.
        - The Match object has moved from the dgroups module to the config
          module.
        - The addgroup hook now takes two parameters: the qtile object and the
          name of the group added:
              @hook.subscribe
              def addgroup_hook(qtile, name):
                  pass
        - The nextgroup and prevgroup commands are now on Screen instead of
          Group.
    For most people, you should be able to just:
        sed -i -e 's/libqtile.manager/libqtile.config' config.py
    ...dgroups users will need to go to a bit more work, but hopefully
    configuration will be much simpler now for new users.
    * features
        - New widgets: task list,
        - New layout: Matrix
        - Added ability to drag and drop groups on GroupBox
        - added "next urgent window" command
        - added font shadowing on widgets
        - maildir widget supports multiple folders
        - new config option log_level to set logging level (any of
          logging.{DEBUG, INFO, WARNING, ERROR, CRITICAL})
        - add option to battery widget to hide while level is above a certain
          amount
        - vastly simplify configuration of dynamic groups
        - MPD widget now supports lots of metadata options
    * bugfixes
        - don't crash on restart when the config has errors
        - save layout and selected group state on restart
        - varous EWMH properties implemented correctly
        - fix non-black systray icon backgrounds
        - drastically reduce the number of timeout_add calls in most widgets
        - restart on RandR attach events to allow for new screens
        - log level defaults to ERROR
        - default config options are no longer initialized when users define
          their corresponding option (preventing duplicate widgets, etc.)
        - don't try to load config in qsh (not used)
        - fix font alignment across Textbox based widgets

Qtile 0.5, released 2012-11-11:
    (Note, this is not complete! Many, many changes have gone in to 0.5, by a
    large number of contributors. Thanks to everyone who reported a bug or
    fixed one!)
    * features
        - Test framework is now nose
        - Documentation is now in sphinx
        - Several install guides for various OSes
        - New widgets: battery based icon, MPRIS1, canto, current layout, yahoo
          weather, sensors, screen brightness, notifiy, pacman, windowtabs,
          she, crashme, wifi.
        - Several improvements to old widgets (e.g. battery widget displays low
          battery in red, GroupBox now has a better indication of which screen
          has focus in multi-screen setups, improvements to Prompt, etc.)
        - Desktop notification service.
        - More sane way to handle configuration files
        - Promote dgroups to a first class entity in libqtile
        - Allow layouts to be named on an instance level, so you can:
            layouts = [
                # a layout just for gimp
                layout.Slice('left', 192, name='gimp', role='gimp-toolbox',
                    fallback=layout.Slice('right', 256, role='gimp-dock',
                    fallback=layout.Stack(stacks=1, **border_args)))
            ]
            ...

            dynamic_groups = { 'gimp': {'layout': 'gimp'} }

            Dgroups(..., dynamic_groups, ...)
        - New Layout: Zoomy
        - Add a session manager to re-exec qtile if things go south
        - Support for WM_TAKE_FOCUS protocol
        - Basic .desktop file for support in login managers
        - Qsh reconnects after qtile is restarted from within it
        - Textbox supports pango markup
        - Examples moved to qtile-examples repository.

    * bugfixes
        - Fix several classes of X races in a more sane way
        - Minor typo fixes to most widgets
        - Fix several crashes when drawing systray icons too early
        - Create directories for qtile socket as necessary
        - PEP8 formatting updates (though we're not totally there yet)
        - All unit tests pass
        - Lots of bugfixes to MonadTall
        - Create IPC socket directory if necessary
        - Better error if two widgets have STRETCH length
        - Autofloat window classes can now be overridden
        - xkeysyms updated

# vim :set ts=4 sw=4 sts=4 et :<|MERGE_RESOLUTION|>--- conflicted
+++ resolved
@@ -1,15 +1,12 @@
 Qtile x.xx.x, released XXXX-XX-XX:
     * features
-<<<<<<< HEAD
-      - Add `Touchpad` widget which shows current touchpad state and allows to easily toggle it
-=======
       - The Battery widget now supports dynamic charge control, allowing for
         protecting battery life.
       - To support the above (plus the other widgets that modify sysfs), qtile
         now ships with its own udev rules, located at
         /resources/99-qtile.rules; distro packagers will probably want to
         install this rule set.
->>>>>>> 2fe483e1
+      - Add `Touchpad` widget which shows current touchpad state and allows to easily toggle it
     * bugfixes
       - Fix groups marked with `persist=False` not being deleted when their last window is moved to another group.
       - Fallback icon in StatusNotifier widget
