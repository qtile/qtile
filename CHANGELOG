Qtile x.xx.x, released xxxx-xx-xx:
    !!! breaking changes !!!
      - Output of `qtile cmd-obj` is now in JSON.
    * features
    * bugfixes
      - `window.can_steal_focus = False` should be set in a `group_window_add` instead of the previously recommended `client_new` hook.

Qtile 0.31.0, released 2025-03-07:
    !!! breaking changes !!!
        - Spiral layout: `shuffle_up` and `shuffle_down` commands now shuffle the focused window instead of rotating all windows.
    * features
<<<<<<< HEAD
        - added support for multiple batteries to the battery widget
=======
        - Add TunedManager Widget to show the currently active power profile and cycle through a list of configurable power profiles
>>>>>>> 5cfa92f7
    * bugfixes
        - Fix StatusNotifier displaying wrong icon when icon changes too quickly (e.g. nm-applet)
        - PulseVolume widget: fix breakage with xrandr/wlr-randr + reload config #5111

Qtile 0.30.0, released 2025-01-06:
    !!! breaking changes !!!
      - dbus-fast is now required for dbus support.
        dbus-next was removed as the package is unmaintained.
    * features
        - Add `SwayNC` widget to interact with Sway Notification Centre (wayland only)
        - Add `swap` method to Plasma layout
        - New `click_or_drag_only` option for follow_mouse_focus to change the focus to the window under the mouse when click or drag
        - Customize battery widget "Full" and "Empty" short text with `full_short_text` and `empty_short_text`
    * bugfixes
        - Make MonadWide layout up/down focus navigation behave like MonadTall's left/right

Qtile 0.29.0, released 2024-10-19:
    * features
        - A Nix flake has been added which can be used by Nix(OS) users to update to the latest version easily
        - Add `group_window_remove` hook when window is removed from group
        - Switched to ruff for formatting
    * bugfixes
        - Add returns to lazy.function and qtile.core.function
        - Fix a bug with newer versions of cairo breaking the bar
        - Fix a few TreeTab rendering bugs
        - Fix a TaskList crash
        - Fix a scratchpad window size bug

Qtile 0.28.1, released 2024-08-12:
    * bugfixes
        - fix a crash in the StatusNotifier widget #4959 #4960

Qtile 0.28.0, released 2024-08-11:
    * bugfixes
        - various bug fixes to widgets from previous releases
        - fix xrandr commands racing with qtile startup 

Qtile 0.27.0, released 2024-07-12:
    * features
        - Make default `Plasma` add mode dynamic
        - Add `background` parameter to `Screen` to paint a solid colour background
        - Add ability to use key codes to bind keys. Will benefit users who change keyboard layouts but
          wish to retain same bindings, irrespective of layout.
        - Wayland: Add support for idle-notify-v1 protocol needed by swayidle.
        - Wayland: Make keybinds repeat according to the keyboard's repeat rate and delay. Previously the keybinds did not repeat.

    * bugfixes
      - Fix `Plasma` layout with `ScreenSplit` by implementing `get_windows`
      - Fix border bug in fullscreening/maximizing wayland windows
      - Fix automatic fullscreening for many XWayland applications (e.g. games) by checking if they want to fullscreen on map

Qtile 0.26.0, released 2024-05-21:
    !!! breaking changes !!!
      - this release drops support for python 3.9
      - deleted the (very old) libqtile/command_* deprecation wrappers
      - SIGUSR2 no longer restarts qtile, instead it dumps stack traces
      - lazy.<object>.when(when_floating=X) now behaves differently: the lazy call will be executed
        independently of the current window's float state by default, and can be limited to when it
        is floating or tiled by passing when_floating as True or False respectively.
      - Dropped support for KDE idle protocol on Wayland
    !!! Notice for packagers - Wayland backend !!!
      - Qtile's Wayland backend now requires wlroots 0.17.x, pywlroots 0.17.x and pywayland >= 0.4.17.
    !!! Notice for pip package - Pypy !!!
      - We currently do not build for pypy-3.10 as there seems to be a resolution error in either pypy or pip (https://github.com/pypy/pypy/issues/4956)
    * features
      - For Wayland you can now set the cursor theme and size to forcefully use in Qtile,
        set `wl_xcursor_theme` and `wl_xcursor_size` in the configuration
      - automatically lift types to their annotated type when specified via
        the `qtile cmd-obj` command line
      - Add `Plasma` layout. The original layout (https://github.com/numirias/qtile-plasma) appears to be unmaintained
        so we have added this to the main codebase.
      - Add ability to specify muted and unmuted formats for `Volume` and `PulseVolume` widgets.
      - Add back server-side opacity support for Wayland backend
    * bugfixes

Qtile 0.25.0, released 2024-04-06:
    * features
      - The Battery widget now supports dynamic charge control, allowing for
        protecting battery life.
      - To support the above (plus the other widgets that modify sysfs), qtile
        now ships with its own udev rules, located at
        /resources/99-qtile.rules; distro packagers will probably want to
        install this rule set.
    * bugfixes
      - Fix groups marked with `persist=False` not being deleted when their last window is moved to another group.
      - Fallback icon in StatusNotifier widget

Qtile 0.24.0, released 2024-01-20:
    !!! config breakage/changes !!!
      - Matches no longer use "include/substring" style matching. But match the string exactly. Previously on X11, if the WM_TYPE of a spawned window is e.g. dialog a match with wm_type dialognoonereadschangelogs would return true. Additionally a window with an empty WM_CLASS (which can happen) would match anything. If you rely this style of substring matching, pass a regex to your match or use a function with func=.
        Using a list of strings inside Match with role, title, wm_class, wm_instance_class, wm_type are also deprecated, use a regex. Right now we replace the property with a regex if it's a list and warn with a deprecation message. You can use "qtile migrate" to migrate your config to this.
    * features
      - Change how `tox` runs tests. See https://docs.qtile.org/en/latest/manual/contributing.html#running-tests-locally
      for more information on how to run tests locally.
      - Add `ScreenSplit` layout which allows multiple layouts per screen. Also adds `ScreenSplit`
        widget to display name of active split.
      - Updated `Bluetooth` widget which allows users to manage multiple devices in a single widget
      - Add `align` option to `Columns` layout so new windows can be added to left or right column.
      - `.when()` have two new parameters:
        - `func: Callable`: Enable call when the result of the callable evaluates to True
        - `condition: bool`: a boolean value to determine whether the lazy object should be run. Unlike `func`, the
          condition is evaluated once when the config file is first loaded.
      - Add ability to have bar drawns over windows by adding `reserve=False` to bar's config to
        stop the bar reserving screen space.
      - Add ability for third-party code (widgets, layouts) to create hooks
      - Add ability to create user-defined hooks which can be fired from external scripts
    * bugfixes
      - Fix two bugs in stacking transient windows in X11
      - Checking configs containing `qtile.core.name` with `python config.py` don't fail anymore (but `qtile.core.name`
        will be `None`)
      - Fix an error if a wayland xwindow has unknown wm_type

Qtile 0.23.0, released 2023-09-24:
    !!! Dependency Changes !!!
      - xcffib must be upgraded to >= 1.4.0
      - cairocffi must be upgraded to >= 1.6.0
      - New optional dependency `pulsectl-asyncio` required for `PulseVolume` widget
    !!! Notice for packagers - wlroots (optional dependency) bump !!!
      - Qtile's wayland backend now requires on wlroots 0.16 (and pywlroots 0.16)
    !!! config breakage/changes !!!
      - The `cmd_` prefix has been dropped from all commands (this means command names are common when accessed
        via the command interface or internal python objects).
      - Custom widgets should now expose command methods with the `@expose_command` decorator (available via
        `from libqtile.command.base import expose_command`).
      - Some commands have been renamed (in addition to dropping the 'cmd_' prefix):
          `hints` -> `get_hints`
          `groups` -> `get_groups`
          `screens` -> `get_screens`
      - Layouts need to rename some methods:
        - `add` to `add_client`
        - `cmd_next` to `next`
        - `cmd_previous` to `previous`
      - Layouts or widgets that redefine the `commands` property need to update the signature:
          `@expose_command()`
          `def commands(self) -> list[str]:`
      - `Window.getsize` has been renamed `Window.get_size` (i.e. merged with the get_size command).
      - `Window.getposition` has been renamed `Window.get_position` (i.e. merged with the get_position command).
      - The `StockTicker` widget `function` option is being deprecated: rename it to `func`.
      - The formatting of `NetWidget` has changed, if you use the `format` parameter in your config include
        `up_suffix`, `total_suffix` and `down_suffix` to display the respective units.
      - The `Notify` widget now has separate `default_timeout` properties for differenct urgency levels. Previously,
        `default_timeout` was `None` which meant that there was no timeout for all notifications (unless this had been
        set by the client sending the notification). Now, `default_timeout` is for normal urgency notifications and this
        has been set to a default of 10 seconds. `default_timeout_urgent`, for critical notifications, has a timeout of `None`.
      - The `PulseVolume` widget now depends on a third party library, `pulsectl-asyncio`, to interact with the pulse audio
        server. Users will now see an `ImportError` until they install that library.
    * features
        - Add ability to set icon size in `LaunchBar` widget.
        - Add 'warp_pointer' option to `Drag` that when set will warp the pointer to the bottom right of
          the window when dragging begins.
        - Add `currentsong` status to `Mpd2` widget.
        - Add ability to disable group toggling in `GroupBox` widget
        - Add ability to have different border color when windows are stacked in Stack layout. Requires
          setting `border_focus_stack` and `border_normal_stack` variables.
        - Add ability to have different single border width for Columns layout by setting 'single_border_width' key.
        - Add ability to have different border and margin widths when VerticalTile layout only contains 1 window by
          setting 'single_border_width' and 'single_margin' keys.
        - New widget: GenPollCommand
        - Add `format` and `play_icon` parameters for styling cmus widget.
        - Add ability to add a group at a specified index
        - Add ability to spawn the `WidgetBox` widget opened.
        - Add ability to swap focused window based on index, and change the order of windows inside current group
        - Add ability to update the widget only once if `update_interval` is None.
        - Add `move_to_slice` command to move current window to single layout in `Slice` layout
        - Made the `NetWidget` text formattable.
        - Qtile no longer floods the log following X server disconnection, instead handling those errors.
        - `Key` and `KeyChord` bindings now have another argument `swallow`.
          It indicates whether or not the pressed keys should be passed on to the focused client.
          By default the keys are not passed (swallowed), so this argument is set to `True`.
          When set to `False`, the keys are passed to the focused client. A key is never swallowed if the
          function is not executed, e.g. due to failing the `.when()` check.
        - Add ability to set custom "Undefined" status key value to `Mpd2Widget`.
        - `Mpd2Widget` now searches for artist name in all similar keys (i.e `albumartist`, `performer`, etc.).
        - Add svg support to `CustomLayoutIcon`
        - added layering controls for X11 (Wayland support coming soon!):
          - `lazy.window.keep_above()/keep_below()` marks windows to be kept above/below other windows permanently.
             Calling the functions with no arguments toggles the state, otherwise pass `enable=True` or `enable=False`.
          - `lazy.window.move_up()/move_down()` moves windows up and down the z axis.
          - added `only_focused` setting to Max layout, allowing to draw multiple clients on top of each other when
            set to False
        - Add `suspend` hook to run functions before system goes to sleep.
    * bugfixes
        - Fix bug where Window.center() centers window on the wrong screen when using multiple monitors.
        - Fix `Notify` bug when apps close notifications.
        - Fix `CPU` precision bug with specific version of `psutil`
        - Fix config being reevaluated twice during reload (e.g. all hooks from config were doubled)
        - Fix `PulseVolume` high CPU usage when update_interval set to 0.
        - Fix `Battery` widget on FreeBSD without explicit `battery` index given.
        - Fix XMonad layout faulty call to nonexistent _shrink_up
        - Fix setting tiled position by mouse for layouts using _SimpleLayoutBase. To support this in other layouts, add a swap method taking two windows.
        - Fix unfullscreening bug in conjunction with Chromium based clients when auto_fullscreen is set to `False`.
        - Ensure `CurrentLayoutIcon` expands paths for custom folders.
        - Fix vertical alignment of icons in `TaskList` widget
        - Fix laggy resize/positioning of floating windows in X11 by handling motion notify events later. We also introduced a cap setting if you want to limit these events further, e.g. for limiting resource usage. This is configurable with the x11_drag_polling_rate variable for each `Screen` which is set to None by default, indicating no cap.
    * python version support
        - We have added support for python 3.11 and pypy 3.9.
        - python 3.7, 3.8 and pypy 3.7 are not longer supported.
        - Fix bug where `StatusNotifier` does not update icons

Qtile 0.22.0, released 2022-09-22:
    !!! Config breakage !!!
        - lazy.qtile.display_kb() no longer receives any arguments. If you passed it any arguments
          (which were ignored previously), remove them.
        - If you have a custom startup Python script that you use instead of `qtile start` and run init_log
          manually, the signature has changed. Please check the source for the updated arguments.
        - `KeyChord`'s signature has changed. ``mode`` is now a boolean to indicate whether the mode should persist.
          The ``name`` parameter should be used to name the chord (e.g. for the ``Chord`` widget).
    * features
        - Add ability to draw borders and add margins to the `Max` layout.
        - The default XWayland cursor is now set at startup to left_ptr, so an xsetroot call is not needed to
          avoid the ugly X cursor.
        - Wayland: primary clipboard should now behave same way as with X after selecting something it
          should be copied into clipboard
        - Add `resume` hook when computer resumes from sleep/suspend/hibernate.
        - Add `text_only` option for `LaunchBar` widget.
        - Add `force_update` command to `ThreadPoolText` widgets to simplify updating from key bindings
        - Add scrolling ability to `_TextBox`-based widgets.
        - Add player controls (via mouse callbacks) to `Mpris2` widget.
        - Wayland: input inhibitor protocol support added (pywayland>=0.4.14 & pywlroots>=0.15.19)
        - Add commands to control Pomodoro widget.
        - Add icon theme support to `TaskList` widget (available on X11 and Wayland backends).
        - Wayland: Use `qtile cmd-obj -o core -f get_inputs` to get input device identifiers for
          configuring inputs. Also input configs will be updated by config reloads (pywlroots>=0.15.21)
    * bugfixes
        - Widgets that are incompatible with a backend (e.g. Systray on Wayland) will no longer show
          as a ConfigError in the bar. Instead the widget is silently removed from the bar and a message
          included in the logs.
        - Reduce error messages in `StatusNotifier` widget from certain apps.
        - Reset colours in `Chord` widget
        - Prevent crash in `LaunchBar` when using SVG icons
        - Improve scrolling in `Mpris2` widget (options to repeat scrolling etc.)

Qtile 0.21.0, released 2022-03-23:
    * features
        - Add `lazy.window.center()` command to center a floating window on the screen.
        - Wayland: added power-output-management-v1 protocol support, added idle protocol,
          added idle inhibit protocol
        - Add MonadThreeCol layout based on XMonad's ThreeColumns.
        - Add `lazy.screen.set_wallpaper` command.
        - Added ability to scale the battery icon's size
        - Add Spiral layout
        - Add `toggle` argument to `Window.togroup` with the same functionality as in `Group.toscreen`.
        - Added `margin_on_single` and `border_on_single` to Bsp layout
    * bugfixes
        - Fix `Systray` crash on `reconfigure_screens`.
        - Fix bug where widgets can't be mirrored in same bar.
        - Fix various issues with setting fullscreen windows floating and vice versa.
        - Fix a bug where a .when() check for lazy functions errors out when matching
          on focused windows when none is focused. By default we do not match on focused windows,
          to change this set `if_no_focused` to True.
        - Widget with duplicate names will be automatically renamed by appending numeric suffixes
        - Fix resizing of wallpaper when screen scale changes (X11)
        - Two small bugfixes for `StatusNotifier` - better handling of Ayatana indicators
        - Fix bug where StatusNotifierItem crashes due to invalid object paths (e.g. Zoom)

Qtile 0.20.0, released 2022-01-24:
    * features
        - Add `place_right` option in the TreeTab layout to place the tab panel on the right side
        - X11: Add support for _NET_DESKTOP_VIEWPORT. E.g. can be used by rofi to map on current output.
        - Wayland: Bump wlroots version. 0.15.x wlroots and 0.15.2+ pywlroots are required.
        - Add XWayland support to the Wayland backend. XWayland will start up as needed, if it is installed.
    * bugfixes
        - Remove non-commandable windows from IPC. Fixes bug where IPC would fail when trying to get info
          on all windows but Systray has icons (which are non-commandable `_Window`s.)
        - Fix bug where bars were not reconfigured correctly when screen layout changes.
        - Fix a Wayland bug where layer-shell surface like dunst would freeze up and stop updating.
        - Change timing of `screens_reconfigured` hook. Will now be called ONLY if `cmd_reconfigure_screens`
          has been called and completed.
        - Fix order of icons in Systray widget when restarting/reloading config.
        - Fix rounding error in PulseVolume widget's reported volume.
        - Fix bug where Volume widget did not load images where `theme_path` had been set in `widget_defaults`.
        - Remove ability to have multiple `Systray` widgets. Additional `Systray` widgets will result in a
          ConfigError.
        - Release notification name from dbus when finalising `Notify` widget. This allows other notification
          managers to request the name.
        - Fix bug where `Battery` widget did not retrieve `background` from `widget_defaults`.
        - Fix bug where widgets in a `WidgetBox` are rendered on top of bar borders.

        - Add ability to swap focused window based on index, and change the order of windows inside current group
Qtile 0.19.0, released 2021-12-22:
    * features
        - Add ability to draw borders to the Bar. Can customise size and colour per edge.
        - Add `StatusNotifier` widget implementing the `StatusNotifierItem` specification.
          NB Widget does not provide context menus.
        - Add `total` bandwidth format value to the Net widget.
        - Scratchpad groups could be defined as single so that only one of the scratchpad in the group is visible
          at a given time.
        - All scratchpads in a Scratchpad group can be hidden with hide_all() function.
        - For saving states of scratchpads during restart, we use wids instead of pids.
        - Scratchpads can now be defined with an optional matcher to match with window properties.
        - `Qtile.cmd_reload_config` is added for reloading the config without completely restarting.
        - Window.cmd_togroup's argument `groupName` should be changed to
          `group_name`. For the time being a log warning is in place and a
          migration is added. In the future `groupName` will fail.
        - Add `min/max_ratio` to Tile layout and fix bug where windows can extend offscreen.
        - Add ability for widget `mouse_callbacks` to take `lazy` calls (similar to keybindings)
        - Add `aliases` to `lazy.spawncmd()` which takes a dictionary mapping convenient aliases
          to full command lines.
        - Add a new 'prefix' option to the net widget to display speeds with a static unit (e.g. MB).
        - `lazy.group.toscreen()` now does not toggle groups by default. To get this behaviour back, use
          `lazy.group.toscreen(toggle=True)`
        - Tile layout has new `margin_on_single` and `border_on_single` option to specify
          whether to draw margin and border when there is only one window.
        - Thermal zone widget.
        - Allow TextBox-based widgets to display in vertical bars.
        - Added a focused attribute to `lazy.function.when` which can be used to Match on focused windows.
        - Allow to update Image widget with update() function by giving a new path.
    * bugfixes
        - Windows are now properly re-ordered in the layouts when toggled on and off fullscreen

Qtile 0.18.1, released 2021-09-16:
    * features
        - All layouts will accept a list of colors for border_* options with which
          they will draw multiple borders on the appropriate windows.

Qtile 0.18.0, released 2021-07-04:
    !!! Config breakage !!!
        - The `qtile` entry point doesn't run `qtile start` by default anymore
        - New optional dependency for dbus related features: dbus-next.
          Replaces previous reliance on dbus/Glib and allows qtile to use async
          dbus calls within asyncio's eventloop.
        - widget.BatteryIcon no longer has a fallback text mode; use
          widget.Battery instead
        - MonadX layout key new_at_current is deprecated, use new_client_position.
        - `libqtile.window` has been moved to `libqtile.backend.x11.window`; a migration has been added for this.
    !!! deprecation warning !!!
        - 'main' config functions, deprecated in 0.16.1, will no longer be executed.
    !!! Notice for packagers - new dependencies !!!
        - Tests now require the 'dbus-next' python module plus 'dbus-launch' and 'notify-send' applications
    * features
        - added transparency in x11 and wayland backends
        - added measure_mem and measure_swap attributes to memory widget to allow user to choose measurement units.
        - memory widget can now be displayed with decimal values
        - new "qtile migrate" command, which will attempt to upgrade previous
          configs to the current version in the case of qtile API breaks.
        - A new `reconfigure_screens` config setting. When `True` (default) it
          hooks `Qtile.reconfigure_screens` to the `screen_change` hook,
          reconfiguring qtile's screens in response to randr events. This
          removes the need to restart qtile when adding/removing external
          monitors.
        - improved key chord / sequence functionality. Leaving a chord with `mode`
          set brings you to a named mode you activated before, see #2264.
          A new command, `lazy.ungrab_all_chords`, was introduced to return to the root bindings.
          The `enter_chord` hook is now always called with a string argument.
          The third argument to `KeyChord` was renamed from `submaping` to `submapping` (typo fix).
        - added new argument for CheckUpdates widget: `custom_command_modify` which allows user to modify the
          the line count of the output of `custom_command` with a lambda function (i.e. `lambda x: x-3`).
          Argument defaults to `lambda x: x` and is overridden by `distro` argument's internal lambda.
        - added new argument for the WindowName, WindowTabs and Tasklist widgets: `parse_text` which allows users to
          define a function that takes a window name as an input, modify it in some way (e.g. str.replace(), str.upper() or regex)
          and show that modification on screen.
        - A Wayland backend has been added which can be used by calling `qtile start -b wayland` directly in your TTY.
          It requires the latest releases of wlroots, python-xkbcommon, pywayland and pywlroots. It is expected to be
          unstable so please let us know if you find any bugs!
        - The 'focus` argument to `Click` and `Drag` objects in your config are no longer necessary (and are ignored).

Qtile 0.17.0, released 2021-02-13:
    !!! Python version breakage !!!
        - Python 3.5 and 3.6 are no longer supported
    !!! Config breakage !!!
        - Pacman widget has been removed. Use CheckUpdates instead.
        - Mpris widget has been removed. Use Mpris2 instead.
        - property "masterWindows" of Tile layout renamed to master_length
        - Match objects now only allow one string argument for their wm
          name/class/etc. properties. to update your config, do e.g.
                   Group('www', spawn='firefox', layout='xmonad',
              -          matches=[Match(wm_class=['Firefox', 'google-chrome', 'Google-chrome'])]),
              +          matches=[Match(wm_class='Firefox'), Match(wm_class='google-chrome'), Match(wm_class='Google-chrome')]),
        - properties wname, wmclass and role of Slice-layout replaced by Match-
          type property "match"
        - rules specified in `layout.Floating`'s `float_rules` are now evaluated with
          AND-semantics instead of OR-semantics, i.e. if you specify 2 different
          property rules, both have to match
        - check the new `float_rules` for `floating_layout` in the default config and
          extend your own rules appropriately: some non-configurable auto-floating rules
          were made explicit and added to the default config
        - using `dict`s for `layout.Floating`'s `float_rules` is now deprecated, please
          use `config.Match` objects instead
        - `no_reposition_match` in `layout.Floating` has been removed; use the list of
          `config.Match`-objects `no_reposition_rules` instead
        - Command line has been modernized to a single entry point, the `qtile`
          binary. Translations are below:
                qtile     -> qtile start
                qtile-cmd -> qtile cmd-obj
                qtile-run -> qtile run-cmd
                qtile-top -> qtile top
                qshell    -> qtile shell
          iqshell and dqtile-cmd are no longer distributed with the
          package, as they were either user or developer scripts. Both are
          still available in the qtile repo in /scripts.

          Running `qtile` without arguments will continue to work for the
          forseeable future, but will be eventually deprecated. qtile prints a
          warning when run in this configuration.
        - Qtile.cmd_focus_by_click is no longer an available command.
        - Qtile.cmd_get_info is no longer an available command.
        - libqtile.command_* has been deprecated, it has been moved to
          libqtile.command.*
        - libqtile.widget.base.ThreadedPollText has been removed; out of tree
          widgets can use ThreadPoolText in the same package instead.
        - the YahooWeather widget was removed since Yahoo retired their free
          tier of the weather API
        - Deprecated hook `window_name_change` got removed, use
          `client_name_updated` instead.
        - show_state attribute from WindowName widget has been removed. Use format attribute instead.
                show_state = True  -> format = '{state}{name}'
                show_state = False -> format = '{name}'
        - mouse_callbacks no longer receives the qtile object as an argument
          (they receive no arguments); import it via `from libqtile import
          qtile` instead.
    * features
        - new WidgetBox widget
        - new restart and shutdown hooks
        - rules specified in `layout.Floating`'s `float_rules` are now evaluated with
          AND-semantics, allowing for more complex and specific rules
        - Python 3.9 support
        - switch to Github Actions for CI
        - Columns layout has new `margin_on_single` option to specify margin
          size when there is only one window (default -1: use `margin` option).
        - new OpenWeather widget to replace YahooWeather
        - new format attribute for WindowName widget
        - new max_chars attribute for WindowName widget
        - libqtile now exports type information
        - add a new `qtile check` subcommand, which will check qtile configs
          for various things:
              - validates configs against the newly exported type information
                if mypy is present in the environment
              - validates that qtile can import the config file (e.g. that
                syntax is correct, ends in a .py extension, etc.)
              - validates Key and Mouse mod/keysym arguments are ok.
        - Columns layout now enables column swapping by using swap_column_left and swap_column_right
    !!! warning !!!
        - When (re)starting, Qtile passes its state to the new process in a
          file now, where previously it passed state directly as a string. This
          fixes a bug where some character encodings (i.e. in group names) were
          getting messed up in the conversion to/from said string. This change
          will cause issues if you update Qtile then restart it, causing the
          running old version to pass state in the previous format to the new
          process which recognises the new.

Qtile 0.16.1, released 2020-08-11:
    !!! Config breakage !!!
        - Hooks 'addgroup', 'delgroup' and 'screen_change' will no longer
          receive the qtile object as an argument. It can be accessed directly
          at libqtile.qtile.
    !!! deprecation warning !!!
        - defining a main function in your config is deprecated. You should use
          @hook.subscribe.startup_complete instead. If you need access to the
          qtile object, import it from libqtile directly.
    * bugfixes
        - include tests in the release for distros to consume
        - don't resize 0th screen incorrectly on root ConfigureNotify
        - expose qtile object as libqtile.qtile (note that we still consider
          anything not prefixed with cmd_ to be a private API)
        - fix transparent borders
        - MonadTall, MonadWide, and TreeTab now work with Slice

Qtile 0.16.0, released 2020-07-20:
    !!! Config breakage !!!
        - Imports from libqtile.widget are now made through a function
          proxy to avoid the side effects of importing all widgets at
          once. If you subclass a widget in your config, import it from
          its own module.
          e.g. from libqtile.widget.pomodoro import Pomodoro
    * features
        - added `guess_terminal` in utils
        - added keybinding cheet sheet image generator
        - custom keyboardlayout display
        - added native support for key chords
        - validate config before restart and refuse to restart with a bad
          config
        - added a bunch of type annotations to config objects (more to come)
    * bugfixes
        - major focus rework; Java-based IDEs such as PyCharm, NetBrains, etc.
          now focus correctly
        - fix a bug where spotify (or any window with focus-to=parent) was
          closed, nothing would be focused and no hotkeys would work
        - support windows unsetting the input hint
        - respects window's/user's location setting if present (WM_SIZE_HINTS)
        - fixed YahooWeather widget for new API
        - fix a bug where _NET_WM_DESKTOPS wasn't correctly updated when
          switching screens in some cases
        - fix a crash in the BSP layout
        - fix a stacktrace when unknown keysyms are encounted
        - make qtile --version output more sane
        - fix a rendering issue with special characters in window names
        - keyboard widget no longer re-sets the keyboard settings every second
        - fix qtile-top with the new IPC model
        - Image widget respects its background setting now
        - correctly re-draw non-focused screens on qtile restart
        - fix a crash when decoding images
        - fix the .when() constraint for lazy objects

Qtile 0.15.1, released 2020-04-14
    * bugfixes
        - fix qtile reload (it was crashing)

Qtile 0.15.0, released 2020-04-12:
    !!! Config breakage !!!
        - removed the mpd widget, which depended on python-mpd.
        - the Clock widget now requires pytz to handle timezones that are
          passed as string
        - libqtile.command.Client does not exist anymore and has been
          replaced by libqtile.command_client.CommandClient
    !!! deprecation warning !!!
        - libqtile.command.lazy is deprecated in favor of libqtile.lazy.lazy
    * features
        - Python 3.8 support
        - `wallpaper` and `wallpaper_mode` for screens
        - bars can now have margins
        - `lazy.toscreen` called twice will now toggle the groups
          (optional with the `toggle` parameter)
        - `lazy.window.togroup` now has `switch_group` parameter to follow
          the window to the group it is sent to
        - qtile now copies the default config if the config file does not exist
        - all widgets now use Pango markup by default
        - add an `fmt` option for all textbox widgets
        - new PulseVolume widget for controlling PulseAudio
        - new QuickExit widget, mainly for the default config
        - new non-graph CPU widget
        - KeyboardLayout widget: new `options` parameter
        - CheckUpdates widget: support ArchLinux yay
        - GroupBox widget: new `block_highlight_text_color` parameter
        - Mpd2 widget: new `color_progress` parameter
        - Maildir widget can now display the inbox grand total
        - the Net widget can now use bits as unit
        - Spacer widget: new `background_color` parameter
        - More consistent resize behavior in Columns layout
        - various improvements of the default config
        - large documentation update and improvements (e.g. widget
          dependencies)
    * bugfixes
        - qtile binary: don't fail if we can't set the locale
        - don't print help if qtile-cmd function returns nothing
        - Monad layout: fix margins when flipped

Qtile 0.14.2, released 2019-06-19:
    * bugfixes
        - previous release still exhibited same issues with package data,
          really fix it this time

Qtile 0.14.1, released 2019-06-19:
    * bugfixes
        - properly include png files in the package data to install included
          icons

Qtile 0.14.0, released 2019-06-19:
    !!! Python version breakage !!!
        - Python 2 is no longer supported
        - Python 3.4 and older is no longer supported
    !!! Config breakage !!!
        - Many internal things were renamed from camel case to snake case. If
          your config uses main(), or any lazy.function() invocations that
          interact directly with the qtile object, you may need to forward port
          them. Also note that we do *not* consider the qtile object to be a
          stable api, so you will need to continue forward porting these things
          for future refactorings (for wayland, etc.). A better approach may be
          to add an upstream API for what you want to do ;)
        - Maildir's subFolder and maildirPath changed to maildir_path and
          sub_folder.
        - the graph widget requires the psutil library to be installed
    * features
        - add custom `change_command` to backlight widget
        - add CommandSet extension to list available commands
        - simplify battery monitoring widget interface and add freebsd
          compatible battery widget implementation
        - track last known mouse coordinates on the qtile manager
        - allow configuration of warping behavior in columns layout
    * bugfixes
        - with cursor warp enabled, the cursor is warped on screen change
        - fix stepping groups to skip the scratch pad group
        - fix stack layout to properly shuffle
        - silence errors when unmapping windows

Qtile 0.13.0, released 2018-12-23:
    !!! deprecation warning !!!
        - wmii layout is deprecated in terms of columns layout, which has the
          same behavior with different defaults, see the wmii definition for
          more details
    * features
        - add svg handling for images
        - allow addgroup command to set the layout
        - add command to get current log level
        - allow groupbox to hide unused groups
        - add caps lock indicator widget
        - add custom_command to check_update widget
    * bugfixes
        - better shutdown handling
        - fix clientlist current client tracking
        - fix typo in up command on ratiotile layout
        - various fixes to check_update widget
        - fix 0 case for resize screen

Qtile 0.12.0, released 2018-07-20:
    !!! Config breakage !!!
        - Tile layout commands up/down/shuffle_up/shuffle_down changed to be
          more consistent with other layouts
        - move qcmd to qtile-cmd because of conflict with renameutils, move
          dqcmd to dqtile-cmd for symmetry
    * features
        - add `add_after_last` option to Tile layout to add windows to the end
          of the list.
        - add new formatting options to TaskList
        - allow Volume to open app on right click
    * bugfixes
        - fix floating of file transfer windows and java drop-downs
        - fix exception when calling `cmd_next` and `cmd_previous` on layout
          without windows
        - fix caps lock affected behaviour of key bindings
        - re-create cache dir if it is deleted while qtile is running
        - fix CheckUpdates widget color when no updates
        - handle cases where BAT_DIR does not exist
        - fix the wallpaper widget when using `wallpaper_command`
        - fix Tile layout order to not reverse on reset
        - fix calling `focus_previous/next` with no windows
        - fix floating bug is BSP layout

Qtile 0.11.1, released 2018-03-01:
    * bug fix
        - fixed pip install of qtile

Qtile 0.11.0, released 2018-02-28:
    !!! Completely changed extension configuration, see the documentation !!!
    !!! `extention` subpackage renamed to `extension` !!!
    !!! `extentions` configuration variable changed to `extension_defaults` !!!
    * features
        - qshell improvements
        - new MonadWide layout
        - new Bsp layout
        - new pomodoro widget
        - new stock ticker widget
        - new `client_name_updated` hook
        - new RunCommand and J4DmenuDesktop extension
        - task list expands to fill space, configurable via `spacing` parameter
        - add group.focus_by_name() and group.info_by_name()
        - add disk usage ratio to df widget
        - allow displayed group name to differ from group name
        - enable custom TaskList icon size
        - add qcmd and dqcmd to extend functionality around qtile.command
          functionality
        - add ScratchPad group that has configurable drop downs
    * bugfixes
        - fix race condition in Window.fullscreen
        - fix for string formatting in qtile_top
        - fix unicode literal in tasklist
        - move mpris2 initialization out of constructor
        - fix wlan widget variable naming and division
        - normalize behavior of layouts on various commands
        - add better fallback to default config
        - update btc widget to use coinbase
        - fix cursor warp when using default layout implementation
        - don't crash when using widget with unmet dependencies
        - fix floating window default location

Qtile 0.10.7, released 2017-02-14:
    * features
        - new MPD widget, widget.MPD2, based on `mpd2` library
        - add option to ignore duplicates in prompt widget
        - add additional margin options to GroupBox widget
        - add option to ignore mouse wheel to GroupBox widget
        - add `watts` formatting string option to Battery widgets
        - add volume commands to Volume widget
        - add Window.focus command
    * bugfixes
        - place transient windows in the middle of their parents
        - fix TreeTab layout
        - fix CurrentLayoutIcon in Python 3
        - fix xcb handling for xcffib 0.5.0
        - fix bug in Screen.resize
        - fix Qtile.display_kb command

Qtile 0.10.6, released 2016-05-24:
    !!! qsh renamed to qshell !!!
        This avoids name collision with other packages
    * features
        - Test framework changed to pytest
        - Add `startup_complete` hook
    * bugfixes
        - Restore dynamic groups on restart
        - Correct placement of transient_for windows
        - Major bug fixes with floating window handling
    * file path changes (XDG Base Directory specification)
        - the default log file path changed from ~/.qtile.log to
          ~/.local/share/qtile/qtile.log
        - the cache directory changed from ~/.cache to ~/.cache/qtile
        - the prompt widget's history file changed from ~/.qtile_history to
          ~/.cache/qtile/prompt_history

Qtile 0.10.5, released 2016-03-06:
    !!! Python 3.2 support dropped !!!
    !!! GoogleCalendar widget dropped for KhalCalendar widget !!!
    !!! qtile-session script removed in favor of qtile script !!!
    * features
        - new Columns layout, composed of dynamic and configurable columns of
          windows
        - new iPython kernel for qsh, called iqsh, see docs for installing
        - new qsh command `display_kb` to show current key binding
        - add json interface to IPC server
        - add commands for resizing MonadTall main panel
        - wlan widget shows when you are disconnected and uses a configurable
          format
    * bugfixes
        - fix path handling in PromptWidget
        - fix KeyboardLayout widget cycling keyboard
        - properly guard against setting screen to too large screen index

Qtile 0.10.4, released 2016-01-19:
    !!! Config breakage !!!
        - positional arguments to Slice layout removed, now `side` and `width`
          must be passed in as keyword arguments
    * features
        - add alt coin support to BitcoinTracker widget
    * bugfixes
        - don't use six.moves assignment (fix for >=setuptools-19.3)
        - improved floating and fullscreen handling
        - support empty or non-charging secondary battery in BatteryWidget
        - fix GoogleCalendar widget crash

Qtile 0.10.3, released 2015-12-25:
    * features
        - add wmii layout
        - add BSD support to graph widgets
    * bugfixes
        - fix (some) fullscreen problems
        - update google calendar widget to latest google api
        - improve multiple keyboard layout support
        - fix displaying Systray widget on secondary monitor
        - fix spawn file descriptor handling in Python 3
        - remove duplicate assert code in test_verticaltile.py
        - allow padding_{x,y} and margin_{x,y} widget attrs to be set to 0

Qtile 0.10.2, released 2015-10-19:
    * features
        - add qtile-top memory monitoring
        - GroupBox can set visible groups
        - new GroupBox highlighting, line
        - allow window state to be hidden on WindowName widget
        - cmd_togroup can move to current group when None sent
        - added MOC playback widget
        - added memory usage widget
        - log truncation, max log size, and number of log backups configurable
        - add a command to change to specific layout index
          (lazy.to_layout_index(index))
    * bugfixes
        - fixed memory leak in dgroups
        - margin fixes for MonalTall layout
        - improved cursor warp
        - remove deprecated imp for Python >= 3.3
        - properly close file for NetGraph
        - fix MondadTall layout grow/shrink secondary panes for Python 2
        - Clock widget uses datetime.now() rather than .fromtimestamp()
        - fix Python 3 compatibility of ThermalSensor widget
        - various Systray fixes, including implementing XEMBED protocol
        - print exception to log during loading config
        - fixed xmonad layout margins between main and secondary panes
        - clear last window name from group widgets when closed
        - add toggleable window border to single xmonad layout
    * config breakage
        - layouts.VerticalTile `windows` is now `clients`
        - layouts.VerticalTile focus_next/focus_previous now take a single
          argument, similar to other layouts

Qtile 0.10.1, released 2015-07-08:
    This release fixes a problem that made the PyPI package uninstallable,
    qtile will work with a pip install now

Qtile 0.10.0, released 2015-07-07:
    !!! Config breakage !!!
        - various deprecated commands have been removed:
            Screen.cmd_nextgroup: use cmd_next_group
            Screen.cmd_prevgroup: use cmd_prev_group
            Qtile.cmd_nextlayout: use cmd_next_layout
            Qtile.cmd_prevlayout: use cmd_prev_layout
            Qtile.cmd_to_next_screen: use cmd_next_screen
            Qtile.cmd_to_prev_screen: use cmd_prev_screen
        - Clock widget: remove fmt kwarg, use format kwarg
        - GmailChecker widget: remove settings parameter
        - Maildir widget: remove maildirPath, subFolders, and separator kwargs
    * Dependency updates
        - cffi>=1.1 is now required, along with xcffib>=0.3 and cairocffi>=0.7
          (the cffi 1.0 compatible versions of each)
        - Care must be taken that xcffib is installed *before* cairocffi
    * features
        - add support for themed cursors using xcb-cursor if available
        - add CheckUpdate widget, for checking package updates, this deprecates
          the Pacman widget
        - add KeyboardKbdd widget, for changing keyboard layouts
        - add Cmus widget, for showing song playing in cmus
        - add Wallpaper widget, for showing and cycling wallpaper
        - add EzConfig classes allowing shortcuts to define key bindings
        - allow GroupBox urgent highlighting through text
        - Bar can be placed vertically on sides of screens (widgets must be
          adapted for vertical viewing)
        - add recognizing brightness keys
    * bugfixes
        - deprecation warnings were not printing to logs, this has been fixed
        - fix calculation of y property of Gap
        - fix focus after closing floating windows and floating windows
        - fix various Python 3 related int/float problems
        - remember screen focus across restarts
        - handle length 1 list passed to Drawer.set_source_rgb without raising
          divide by zero error
        - properly close files opened in Graph widget
        - handle _NET_WM_STATE_DEMANDS_ATTENTION as setting urgency
        - fix get_wm_transient_for, request WINDOW, not ATOM

Qtile 0.9.1, released 2015-02-13:
    This is primarily a unicode bugfix release for 0.9.0; there were several
    nits related to the python2/3 unicode conversion that were simply wrong.
    This release also adds license headers to each file, which is necessary for
    distro maintainers to package Qtile.
    * bugfixes
        - fix python2's importing of gobject
        - fix unicode handling in several places

Qtile 0.9.0, released 2015-01-20:
    * !!! Dependency Changes !!!
      New dependencies will need to be installed for Qtile to work
        - drop xpyb for xcffib (XCB bindings)
        - drop py2cairo for cairocffi (Cairo bindings)
        - drop PyGTK for asyncio (event loop, pangocairo bindings managed
          internally)
        - Qtile still depends on gobject if you want to use anything that uses
          dbus (e.g. the mpris widgets or the libnotify widget)
    * features
        - add Python 3 and pypy support (made possible by dependency changes)
        - new layout for vertical monitors
        - add startup_once hook, which is called exactly once per session (i.e.
          it is not called when qtile is restarted via lazy.restart()). This
          eliminates the need for the execute_once() function found in lots of
          user configs.
        - add a command for showing/hiding the bar (lazy.hide_show_bar())
        - warn when a widget's dependencies cannot be imported
        - make qtile.log more useful via better warnings in general, including
          deprecation and various other warnings that were previously
          nonexistent
        - new text-polling widget super classes, which enable easy
          implementation of various widgets that need to poll things outside
          the event loop.
        - add man pages
        - large documentation update, widget/layout documentation is now
          autogenerated from the docstrings
        - new ImapWidget for checking imap mailboxes
    * bugfixes
        - change default wmname to "LG3D" (this prevents some java apps from
          not working out of the box)
        - all code passes flake8
        - default log level is now WARNING
        - all widgets now use our config framework
        - windows with the "About" role float by default
        - got rid of a bunch of unnecessary bare except: clauses

Qtile 0.8.0, released 2014-08-18:
    * features
        - massive widget/layout documentation update
        - new widget debuginfo for use in Qtile development
        - stack has new autosplit, fair options
        - matrix, ratiotile, stack, xmonad, zoomy get 'margin' option
        - new launchbar widget
        - support for matching WM_CLASS and pid in Match
        - add support for adding dgroups rules dynamically and via ipc
        - Clock supports non-system timezones
        - new mpris2 widget
        - volume widget can use emoji instead of numbers
        - add an 'eval' function to qsh at every object level
        - bar gradients support more colors
        - new Clipboard widget (very handy!)
    * bugfixes
        - bitcoin ticker widget switched from MtGox (dead) to btc-e
        - all widgets now use Qtile's defaults system, so their defaults are
          settable globally, etc.
        - fix behavior when screens are cloned
        - all widgets use a unified polling framework
        - "dialog" WM_TYPEs float by default
        - respect xrandr --primary
        - use a consistent font size in the default config
        - default config supports mouse movements and floating
        - fix a bug where the bar was not redrawn correctly in some multiscreen
          environments
        - add travis-ci support and make tests vastly more robust
    * config breakage
        - libqtile.layout.Stack's `stacks` parameter is now `num_stacks`

Qtile 0.7.0, released 2014-03-30:
    * features
        - new disk free percentage widget
        - new widget to display static image
        - per core CPU graphs
        - add "screen affinity" in dynamic groups
        - volume widget changes volume linear-ly instead of log-ly
        - only draw bar when idle, vastly reducing the number of bar draws and
          speeding things up
        - new Gmail widget
        - Tile now supports automatically managing master windows via the
          `master_match` parameter.
        - include support for minimum height, width, size increment hints
    * bugfixes
        - don't crash on any exception in main loop
        - don't crash on exceptions in hooks
        - fix a ZeroDivisionError in CPU graph
        - remove a lot of duplicate and unused code
        - Steam windows are placed more correctly
        - Fixed several crashes in qsh
        - performance improvements for some layouts
        - keyboard layout widget behaves better with multiple keyboard
          configurations
    * config breakage
        - Tile's shuffleMatch is renamed to resetMaster

Qtile 0.6, released 2013-05-11:
    !!! Config breakage !!!
    This release breaks your config file in several ways:
        - The Textbox widget no longer takes a ``name'' positional parameter,
          since it was redundant; you can use the ``name'' kwarg to define it.
        - manager.Group (now _Group) is not used to configure groups any more;
          config.Group replaces it. For simple configurations (i.e.
          Group("a") type configs), this should be a drop in replacement.
          config.Group also provides many more options for showing and hiding
          groups, assigning windows to groups by default, etc.
        - The Key, Screen, Drag, and Click objects have moved from the manager
          module to the config module.
        - The Match object has moved from the dgroups module to the config
          module.
        - The addgroup hook now takes two parameters: the qtile object and the
          name of the group added:
              @hook.subscribe
              def addgroup_hook(qtile, name):
                  pass
        - The nextgroup and prevgroup commands are now on Screen instead of
          Group.
    For most people, you should be able to just:
        sed -i -e 's/libqtile.manager/libqtile.config' config.py
    ...dgroups users will need to go to a bit more work, but hopefully
    configuration will be much simpler now for new users.
    * features
        - New widgets: task list,
        - New layout: Matrix
        - Added ability to drag and drop groups on GroupBox
        - added "next urgent window" command
        - added font shadowing on widgets
        - maildir widget supports multiple folders
        - new config option log_level to set logging level (any of
          logging.{DEBUG, INFO, WARNING, ERROR, CRITICAL})
        - add option to battery widget to hide while level is above a certain
          amount
        - vastly simplify configuration of dynamic groups
        - MPD widget now supports lots of metadata options
    * bugfixes
        - don't crash on restart when the config has errors
        - save layout and selected group state on restart
        - varous EWMH properties implemented correctly
        - fix non-black systray icon backgrounds
        - drastically reduce the number of timeout_add calls in most widgets
        - restart on RandR attach events to allow for new screens
        - log level defaults to ERROR
        - default config options are no longer initialized when users define
          their corresponding option (preventing duplicate widgets, etc.)
        - don't try to load config in qsh (not used)
        - fix font alignment across Textbox based widgets

Qtile 0.5, released 2012-11-11:
    (Note, this is not complete! Many, many changes have gone in to 0.5, by a
    large number of contributors. Thanks to everyone who reported a bug or
    fixed one!)
    * features
        - Test framework is now nose
        - Documentation is now in sphinx
        - Several install guides for various OSes
        - New widgets: battery based icon, MPRIS1, canto, current layout, yahoo
          weather, sensors, screen brightness, notifiy, pacman, windowtabs,
          she, crashme, wifi.
        - Several improvements to old widgets (e.g. battery widget displays low
          battery in red, GroupBox now has a better indication of which screen
          has focus in multi-screen setups, improvements to Prompt, etc.)
        - Desktop notification service.
        - More sane way to handle configuration files
        - Promote dgroups to a first class entity in libqtile
        - Allow layouts to be named on an instance level, so you can:
            layouts = [
                # a layout just for gimp
                layout.Slice('left', 192, name='gimp', role='gimp-toolbox',
                    fallback=layout.Slice('right', 256, role='gimp-dock',
                    fallback=layout.Stack(stacks=1, **border_args)))
            ]
            ...

            dynamic_groups = { 'gimp': {'layout': 'gimp'} }

            Dgroups(..., dynamic_groups, ...)
        - New Layout: Zoomy
        - Add a session manager to re-exec qtile if things go south
        - Support for WM_TAKE_FOCUS protocol
        - Basic .desktop file for support in login managers
        - Qsh reconnects after qtile is restarted from within it
        - Textbox supports pango markup
        - Examples moved to qtile-examples repository.

    * bugfixes
        - Fix several classes of X races in a more sane way
        - Minor typo fixes to most widgets
        - Fix several crashes when drawing systray icons too early
        - Create directories for qtile socket as necessary
        - PEP8 formatting updates (though we're not totally there yet)
        - All unit tests pass
        - Lots of bugfixes to MonadTall
        - Create IPC socket directory if necessary
        - Better error if two widgets have STRETCH length
        - Autofloat window classes can now be overridden
        - xkeysyms updated

# vim :set ts=4 sw=4 sts=4 et :<|MERGE_RESOLUTION|>--- conflicted
+++ resolved
@@ -1,6 +1,7 @@
 Qtile x.xx.x, released xxxx-xx-xx:
     !!! breaking changes !!!
-      - Output of `qtile cmd-obj` is now in JSON.
+	- Output of `qtile cmd-obj` is now in JSON.
+	- added support for multiple batteries to the battery widget
     * features
     * bugfixes
       - `window.can_steal_focus = False` should be set in a `group_window_add` instead of the previously recommended `client_new` hook.
@@ -9,11 +10,7 @@
     !!! breaking changes !!!
         - Spiral layout: `shuffle_up` and `shuffle_down` commands now shuffle the focused window instead of rotating all windows.
     * features
-<<<<<<< HEAD
-        - added support for multiple batteries to the battery widget
-=======
         - Add TunedManager Widget to show the currently active power profile and cycle through a list of configurable power profiles
->>>>>>> 5cfa92f7
     * bugfixes
         - Fix StatusNotifier displaying wrong icon when icon changes too quickly (e.g. nm-applet)
         - PulseVolume widget: fix breakage with xrandr/wlr-randr + reload config #5111
