Qtile x.xx.x, released XXXX-XX-XX:
    !!! Dependency Changes !!!
      - xcffib must be upgraded to >= 1.4.0
      - cairocffi must be upgraded to >= 1.6.0
      - New optional dependency `pulsectl-asyncio` required for `PulseVolume` widget
    !!! Notice for packagers - wlroots (optional dependency) bump !!!
      - Qtile's wayland backend now requires on wlroots 0.16 (and pywlroots 0.16)
    !!! config breakage/changes !!!
      - The `cmd_` prefix has been dropped from all commands (this means command names are common when accessed
        via the command interface or internal python objects).
      - Custom widgets should now expose command methods with the `@expose_command` decorator (available via
        `from libqtile.command.base import expose_command`).
      - Some commands have been renamed (in addition to dropping the 'cmd_' prefix):
          `hints` -> `get_hints`
          `groups` -> `get_groups`
          `screens` -> `get_screens`
      - Layouts need to rename some methods:
        - `add` to `add_client`
        - `cmd_next` to `next`
        - `cmd_previous` to `previous`
      - Layouts or widgets that redefine the `commands` property need to update the signature:
          `@expose_command()`
          `def commands(self) -> list[str]:`
      - `Window.getsize` has been renamed `Window.get_size` (i.e. merged with the get_size command).
      - `Window.getposition` has been renamed `Window.get_position` (i.e. merged with the get_position command).
      - The `StockTicker` widget `function` option is being deprecated: rename it to `func`.
      - The formatting of `NetWidget` has changed, if you use the `format` parameter in your config include 
        `up_suffix`, `total_suffix` and `down_suffix` to display the respective units.
      - The `Notify` widget now has separate `default_timeout` properties for differenct urgency levels. Previously,
        `default_timeout` was `None` which meant that there was no timeout for all notifications (unless this had been
        set by the client sending the notification). Now, `default_timeout` is for normal urgency notifications and this
        has been set to a default of 10 seconds. `default_timeout_urgent`, for critical notifications, has a timeout of `None`.
      - The `PulseVolume` widget now depends on a third party library, `pulsectl-asyncio`, to interact with the pulse audio
        server. Users will now see an `ImportError` until they install that library.
    * features
        - Add ability to set icon size in `LaunchBar` widget.
        - Add 'warp_pointer' option to `Drag` that when set will warp the pointer to the bottom right of
          the window when dragging begins.
        - Add `currentsong` status to `Mpd2` widget.
        - Add ability to disable group toggling in `GroupBox` widget
        - Add ability to have different border color when windows are stacked in Stack layout. Requires 
          setting `border_focus_stack` and `border_normal_stack` variables.
        - Add ability to have different single border width for Columns layout by setting 'single_border_width' key.
        - Add ability to have different border and margin widths when VerticalTile layout only contains 1 window by
          setting 'single_border_width' and 'single_margin' keys.
        - New widget: GenPollCommand
<<<<<<< HEAD
        - Add `format` and `play_icon` parameters for styling cmus widget.
=======
        - Add ability to add a group at a specified index
        - Add ability to spawn the `WidgetBox` widget opened.
        - Add ability to swap focused window based on index, and change the order of windows inside current group
        - Add ability to update the widget only once if `update_interval` is None.
        - Add `move_to_slice` command to move current window to single layout in `Slice` layout
        - Made the `NetWidget` text formattable.
        - Qtile no longer floods the log following X server disconnection, instead handling those errors.
        - `Key` and `KeyChord` bindings now have another argument `swallow`.
          It indicates whether or not the pressed keys should be passed on to the focused client.
          By default the keys are not passed (swallowed), so this argument is set to `True`.
          When set to `False`, the keys are passed to the focused client. A key is never swallowed if the
          function is not executed, e.g. due to failing the `.when()` check.
        - Add ability to set custom "Undefined" status key value to `Mpd2Widget`.
        - `Mpd2Widget` now searches for artist name in all similar keys (i.e `albumartist`, `performer`, etc.).
        - Add svg support to `CustomLayoutIcon`
        - added layering controls for X11 (Wayland support coming soon!):
          - `lazy.window.keep_above()/keep_below()` marks windows to be kept above/below other windows permanently.
             Calling the functions with no arguments toggles the state, otherwise pass `enable=True` or `enable=False`.
          - `lazy.window.move_up()/move_down()` moves windows up and down the z axis.
          - added `only_focused` setting to Max layout, allowing to draw multiple clients on top of each other when
            set to False
        - Add `suspend` hook to run functions before system goes to sleep.
>>>>>>> e9c702ea
    * bugfixes
        - Fix bug where Window.center() centers window on the wrong screen when using multiple monitors.
        - Fix `Notify` bug when apps close notifications.
        - Fix `CPU` precision bug with specific version of `psutil`
        - Fix config being reevaluated twice during reload (e.g. all hooks from config were doubled)
        - Fix `PulseVolume` high CPU usage when update_interval set to 0.
        - Fix `Battery` widget on FreeBSD without explicit `battery` index given.
        - Fix XMonad layout faulty call to nonexistent _shrink_up
        - Fix setting tiled position by mouse for layouts using _SimpleLayoutBase. To support this in other layouts, add a swap method taking two windows.
        - Fix unfullscreening bug in conjunction with Chromium based clients when auto_fullscreen is set to `False`.
        - Ensure `CurrentLayoutIcon` expands paths for custom folders.
        - Fix vertical alignment of icons in `TaskList` widget
        - Fix laggy resize/positioning of floating windows in X11 by handling motion notify events later. We also introduced a cap setting if you want to limit these events further, e.g. for limiting resource usage. This is configurable with the x11_drag_polling_rate variable for each `Screen` which is set to None by default, indicating no cap.
    * python version support
        - We have added support for python 3.11 and pypy 3.9.
        - python 3.7, 3.8 and pypy 3.7 are not longer supported.
        - Fix bug where `StatusNotifier` does not update icons

Qtile 0.22.0, released 2022-09-22:
    !!! Config breakage !!!
        - lazy.qtile.display_kb() no longer receives any arguments. If you passed it any arguments
          (which were ignored previously), remove them.
        - If you have a custom startup Python script that you use instead of `qtile start` and run init_log
          manually, the signature has changed. Please check the source for the updated arguments.
        - `KeyChord`'s signature has changed. ``mode`` is now a boolean to indicate whether the mode should persist.
          The ``name`` parameter should be used to name the chord (e.g. for the ``Chord`` widget).
    * features
        - Add ability to draw borders and add margins to the `Max` layout.
        - The default XWayland cursor is now set at startup to left_ptr, so an xsetroot call is not needed to
          avoid the ugly X cursor.
        - Wayland: primary clipboard should now behave same way as with X after selecting something it
          should be copied into clipboard
        - Add `resume` hook when computer resumes from sleep/suspend/hibernate.
        - Add `text_only` option for `LaunchBar` widget.
        - Add `force_update` command to `ThreadPoolText` widgets to simplify updating from key bindings
        - Add scrolling ability to `_TextBox`-based widgets.
        - Add player controls (via mouse callbacks) to `Mpris2` widget.
        - Wayland: input inhibitor protocol support added (pywayland>=0.4.14 & pywlroots>=0.15.19)
        - Add commands to control Pomodoro widget.
        - Add icon theme support to `TaskList` widget (available on X11 and Wayland backends).
        - Wayland: Use `qtile cmd-obj -o core -f get_inputs` to get input device identifiers for
          configuring inputs. Also input configs will be updated by config reloads (pywlroots>=0.15.21)
    * bugfixes
        - Widgets that are incompatible with a backend (e.g. Systray on Wayland) will no longer show 
          as a ConfigError in the bar. Instead the widget is silently removed from the bar and a message
          included in the logs.
        - Reduce error messages in `StatusNotifier` widget from certain apps.
        - Reset colours in `Chord` widget
        - Prevent crash in `LaunchBar` when using SVG icons
        - Improve scrolling in `Mpris2` widget (options to repeat scrolling etc.)

Qtile 0.21.0, released 2022-03-23:
    * features
        - Add `lazy.window.center()` command to center a floating window on the screen.
        - Wayland: added power-output-management-v1 protocol support, added idle protocol,
          added idle inhibit protocol
        - Add MonadThreeCol layout based on XMonad's ThreeColumns.
        - Add `lazy.screen.set_wallpaper` command.
        - Added ability to scale the battery icon's size
        - Add Spiral layout
        - Add `toggle` argument to `Window.togroup` with the same functionality as in `Group.toscreen`.
        - Added `margin_on_single` and `border_on_single` to Bsp layout
    * bugfixes
        - Fix `Systray` crash on `reconfigure_screens`.
        - Fix bug where widgets can't be mirrored in same bar.
        - Fix various issues with setting fullscreen windows floating and vice versa.
        - Fix a bug where a .when() check for lazy functions errors out when matching
          on focused windows when none is focused. By default we do not match on focused windows,
          to change this set `if_no_focused` to True.
        - Widget with duplicate names will be automatically renamed by appending numeric suffixes
        - Fix resizing of wallpaper when screen scale changes (X11)
        - Two small bugfixes for `StatusNotifier` - better handling of Ayatana indicators
        - Fix bug where StatusNotifierItem crashes due to invalid object paths (e.g. Zoom)

Qtile 0.20.0, released 2022-01-24:
    * features
        - Add `place_right` option in the TreeTab layout to place the tab panel on the right side
        - X11: Add support for _NET_DESKTOP_VIEWPORT. E.g. can be used by rofi to map on current output.
        - Wayland: Bump wlroots version. 0.15.x wlroots and 0.15.2+ pywlroots are required.
        - Add XWayland support to the Wayland backend. XWayland will start up as needed, if it is installed.
    * bugfixes
        - Remove non-commandable windows from IPC. Fixes bug where IPC would fail when trying to get info
          on all windows but Systray has icons (which are non-commandable `_Window`s.)
        - Fix bug where bars were not reconfigured correctly when screen layout changes.
        - Fix a Wayland bug where layer-shell surface like dunst would freeze up and stop updating.
        - Change timing of `screens_reconfigured` hook. Will now be called ONLY if `cmd_reconfigure_screens`
          has been called and completed.
        - Fix order of icons in Systray widget when restarting/reloading config.
        - Fix rounding error in PulseVolume widget's reported volume.
        - Fix bug where Volume widget did not load images where `theme_path` had been set in `widget_defaults`.
        - Remove ability to have multiple `Systray` widgets. Additional `Systray` widgets will result in a
          ConfigError.
        - Release notification name from dbus when finalising `Notify` widget. This allows other notification
          managers to request the name.
        - Fix bug where `Battery` widget did not retrieve `background` from `widget_defaults`.
        - Fix bug where widgets in a `WidgetBox` are rendered on top of bar borders.

        - Add ability to swap focused window based on index, and change the order of windows inside current group
Qtile 0.19.0, released 2021-12-22:
    * features
        - Add ability to draw borders to the Bar. Can customise size and colour per edge.
        - Add `StatusNotifier` widget implementing the `StatusNotifierItem` specification.
          NB Widget does not provide context menus.
        - Add `total` bandwidth format value to the Net widget.
        - Scratchpad groups could be defined as single so that only one of the scratchpad in the group is visible
          at a given time.
        - All scratchpads in a Scratchpad group can be hidden with hide_all() function.
        - For saving states of scratchpads during restart, we use wids instead of pids.
        - Scratchpads can now be defined with an optional matcher to match with window properties.
        - `Qtile.cmd_reload_config` is added for reloading the config without completely restarting.
        - Window.cmd_togroup's argument `groupName` should be changed to
          `group_name`. For the time being a log warning is in place and a
          migration is added. In the future `groupName` will fail.
        - Add `min/max_ratio` to Tile layout and fix bug where windows can extend offscreen.
        - Add ability for widget `mouse_callbacks` to take `lazy` calls (similar to keybindings)
        - Add `aliases` to `lazy.spawncmd()` which takes a dictionary mapping convenient aliases
          to full command lines.
        - Add a new 'prefix' option to the net widget to display speeds with a static unit (e.g. MB).
        - `lazy.group.toscreen()` now does not toggle groups by default. To get this behaviour back, use
          `lazy.group.toscreen(toggle=True)`
        - Tile layout has new `margin_on_single` and `border_on_single` option to specify
          whether to draw margin and border when there is only one window.
        - Thermal zone widget.
        - Allow TextBox-based widgets to display in vertical bars.
        - Added a focused attribute to `lazy.function.when` which can be used to Match on focused windows.
        - Allow to update Image widget with update() function by giving a new path.
    * bugfixes
        - Windows are now properly re-ordered in the layouts when toggled on and off fullscreen

Qtile 0.18.1, released 2021-09-16:
    * features
        - All layouts will accept a list of colors for border_* options with which
          they will draw multiple borders on the appropriate windows.

Qtile 0.18.0, released 2021-07-04:
    !!! Config breakage !!!
        - The `qtile` entry point doesn't run `qtile start` by default anymore
        - New optional dependency for dbus related features: dbus-next.
          Replaces previous reliance on dbus/Glib and allows qtile to use async
          dbus calls within asyncio's eventloop.
        - widget.BatteryIcon no longer has a fallback text mode; use
          widget.Battery instead
        - MonadX layout key new_at_current is deprecated, use new_client_position.
        - `libqtile.window` has been moved to `libqtile.backend.x11.window`; a migration has been added for this.
    !!! deprecation warning !!!
        - 'main' config functions, deprecated in 0.16.1, will no longer be executed.
    !!! Notice for packagers - new dependencies !!!
        - Tests now require the 'dbus-next' python module plus 'dbus-launch' and 'notify-send' applications
    * features
        - added transparency in x11 and wayland backends
        - added measure_mem and measure_swap attributes to memory widget to allow user to choose measurement units.
        - memory widget can now be displayed with decimal values
        - new "qtile migrate" command, which will attempt to upgrade previous
          configs to the current version in the case of qtile API breaks.
        - A new `reconfigure_screens` config setting. When `True` (default) it
          hooks `Qtile.reconfigure_screens` to the `screen_change` hook,
          reconfiguring qtile's screens in response to randr events. This
          removes the need to restart qtile when adding/removing external
          monitors.
        - improved key chord / sequence functionality. Leaving a chord with `mode`
          set brings you to a named mode you activated before, see #2264.
          A new command, `lazy.ungrab_all_chords`, was introduced to return to the root bindings.
          The `enter_chord` hook is now always called with a string argument.
          The third argument to `KeyChord` was renamed from `submaping` to `submapping` (typo fix).
        - added new argument for CheckUpdates widget: `custom_command_modify` which allows user to modify the
          the line count of the output of `custom_command` with a lambda function (i.e. `lambda x: x-3`).
          Argument defaults to `lambda x: x` and is overridden by `distro` argument's internal lambda.
        - added new argument for the WindowName, WindowTabs and Tasklist widgets: `parse_text` which allows users to
          define a function that takes a window name as an input, modify it in some way (e.g. str.replace(), str.upper() or regex)
          and show that modification on screen.
        - A Wayland backend has been added which can be used by calling `qtile start -b wayland` directly in your TTY.
          It requires the latest releases of wlroots, python-xkbcommon, pywayland and pywlroots. It is expected to be
          unstable so please let us know if you find any bugs!
        - The 'focus` argument to `Click` and `Drag` objects in your config are no longer necessary (and are ignored).

Qtile 0.17.0, released 2021-02-13:
    !!! Python version breakage !!!
        - Python 3.5 and 3.6 are no longer supported
    !!! Config breakage !!!
        - Pacman widget has been removed. Use CheckUpdates instead.
        - Mpris widget has been removed. Use Mpris2 instead.
        - property "masterWindows" of Tile layout renamed to master_length
        - Match objects now only allow one string argument for their wm
          name/class/etc. properties. to update your config, do e.g.
                   Group('www', spawn='firefox', layout='xmonad',
              -          matches=[Match(wm_class=['Firefox', 'google-chrome', 'Google-chrome'])]),
              +          matches=[Match(wm_class='Firefox'), Match(wm_class='google-chrome'), Match(wm_class='Google-chrome')]),
        - properties wname, wmclass and role of Slice-layout replaced by Match-
          type property "match"
        - rules specified in `layout.Floating`'s `float_rules` are now evaluated with
          AND-semantics instead of OR-semantics, i.e. if you specify 2 different
          property rules, both have to match
        - check the new `float_rules` for `floating_layout` in the default config and
          extend your own rules appropriately: some non-configurable auto-floating rules
          were made explicit and added to the default config
        - using `dict`s for `layout.Floating`'s `float_rules` is now deprecated, please
          use `config.Match` objects instead
        - `no_reposition_match` in `layout.Floating` has been removed; use the list of
          `config.Match`-objects `no_reposition_rules` instead
        - Command line has been modernized to a single entry point, the `qtile`
          binary. Translations are below:
                qtile     -> qtile start
                qtile-cmd -> qtile cmd-obj
                qtile-run -> qtile run-cmd
                qtile-top -> qtile top
                qshell    -> qtile shell
          iqshell and dqtile-cmd are no longer distributed with the
          package, as they were either user or developer scripts. Both are
          still available in the qtile repo in /scripts.

          Running `qtile` without arguments will continue to work for the
          forseeable future, but will be eventually deprecated. qtile prints a
          warning when run in this configuration.
        - Qtile.cmd_focus_by_click is no longer an available command.
        - Qtile.cmd_get_info is no longer an available command.
        - libqtile.command_* has been deprecated, it has been moved to
          libqtile.command.*
        - libqtile.widget.base.ThreadedPollText has been removed; out of tree
          widgets can use ThreadPoolText in the same package instead.
        - the YahooWeather widget was removed since Yahoo retired their free
          tier of the weather API
        - Deprecated hook `window_name_change` got removed, use
          `client_name_updated` instead.
        - show_state attribute from WindowName widget has been removed. Use format attribute instead.
                show_state = True  -> format = '{state}{name}'
                show_state = False -> format = '{name}'
        - mouse_callbacks no longer receives the qtile object as an argument
          (they receive no arguments); import it via `from libqtile import
          qtile` instead.
    * features
        - new WidgetBox widget
        - new restart and shutdown hooks
        - rules specified in `layout.Floating`'s `float_rules` are now evaluated with
          AND-semantics, allowing for more complex and specific rules
        - Python 3.9 support
        - switch to Github Actions for CI
        - Columns layout has new `margin_on_single` option to specify margin
          size when there is only one window (default -1: use `margin` option).
        - new OpenWeather widget to replace YahooWeather
        - new format attribute for WindowName widget
        - new max_chars attribute for WindowName widget
        - libqtile now exports type information
        - add a new `qtile check` subcommand, which will check qtile configs
          for various things:
              - validates configs against the newly exported type information
                if mypy is present in the environment
              - validates that qtile can import the config file (e.g. that
                syntax is correct, ends in a .py extension, etc.)
              - validates Key and Mouse mod/keysym arguments are ok.
        - Columns layout now enables column swapping by using swap_column_left and swap_column_right
    !!! warning !!!
        - When (re)starting, Qtile passes its state to the new process in a
          file now, where previously it passed state directly as a string. This
          fixes a bug where some character encodings (i.e. in group names) were
          getting messed up in the conversion to/from said string. This change
          will cause issues if you update Qtile then restart it, causing the
          running old version to pass state in the previous format to the new
          process which recognises the new.

Qtile 0.16.1, released 2020-08-11:
    !!! Config breakage !!!
        - Hooks 'addgroup', 'delgroup' and 'screen_change' will no longer
          receive the qtile object as an argument. It can be accessed directly
          at libqtile.qtile.
    !!! deprecation warning !!!
        - defining a main function in your config is deprecated. You should use
          @hook.subscribe.startup_complete instead. If you need access to the
          qtile object, import it from libqtile directly.
    * bugfixes
        - include tests in the release for distros to consume
        - don't resize 0th screen incorrectly on root ConfigureNotify
        - expose qtile object as libqtile.qtile (note that we still consider
          anything not prefixed with cmd_ to be a private API)
        - fix transparent borders
        - MonadTall, MonadWide, and TreeTab now work with Slice

Qtile 0.16.0, released 2020-07-20:
    !!! Config breakage !!!
        - Imports from libqtile.widget are now made through a function
          proxy to avoid the side effects of importing all widgets at
          once. If you subclass a widget in your config, import it from
          its own module.
          e.g. from libqtile.widget.pomodoro import Pomodoro
    * features
        - added `guess_terminal` in utils
        - added keybinding cheet sheet image generator
        - custom keyboardlayout display
        - added native support for key chords
        - validate config before restart and refuse to restart with a bad
          config
        - added a bunch of type annotations to config objects (more to come)
    * bugfixes
        - major focus rework; Java-based IDEs such as PyCharm, NetBrains, etc.
          now focus correctly
        - fix a bug where spotify (or any window with focus-to=parent) was
          closed, nothing would be focused and no hotkeys would work
        - support windows unsetting the input hint
        - respects window's/user's location setting if present (WM_SIZE_HINTS)
        - fixed YahooWeather widget for new API
        - fix a bug where _NET_WM_DESKTOPS wasn't correctly updated when
          switching screens in some cases
        - fix a crash in the BSP layout
        - fix a stacktrace when unknown keysyms are encounted
        - make qtile --version output more sane
        - fix a rendering issue with special characters in window names
        - keyboard widget no longer re-sets the keyboard settings every second
        - fix qtile-top with the new IPC model
        - Image widget respects its background setting now
        - correctly re-draw non-focused screens on qtile restart
        - fix a crash when decoding images
        - fix the .when() constraint for lazy objects

Qtile 0.15.1, released 2020-04-14
    * bugfixes
        - fix qtile reload (it was crashing)

Qtile 0.15.0, released 2020-04-12:
    !!! Config breakage !!!
        - removed the mpd widget, which depended on python-mpd.
        - the Clock widget now requires pytz to handle timezones that are
          passed as string
        - libqtile.command.Client does not exist anymore and has been
          replaced by libqtile.command_client.CommandClient
    !!! deprecation warning !!!
        - libqtile.command.lazy is deprecated in favor of libqtile.lazy.lazy
    * features
        - Python 3.8 support
        - `wallpaper` and `wallpaper_mode` for screens
        - bars can now have margins
        - `lazy.toscreen` called twice will now toggle the groups
          (optional with the `toggle` parameter)
        - `lazy.window.togroup` now has `switch_group` parameter to follow
          the window to the group it is sent to
        - qtile now copies the default config if the config file does not exist
        - all widgets now use Pango markup by default
        - add an `fmt` option for all textbox widgets
        - new PulseVolume widget for controlling PulseAudio
        - new QuickExit widget, mainly for the default config
        - new non-graph CPU widget
        - KeyboardLayout widget: new `options` parameter
        - CheckUpdates widget: support ArchLinux yay
        - GroupBox widget: new `block_highlight_text_color` parameter
        - Mpd2 widget: new `color_progress` parameter
        - Maildir widget can now display the inbox grand total
        - the Net widget can now use bits as unit
        - Spacer widget: new `background_color` parameter
        - More consistent resize behavior in Columns layout
        - various improvements of the default config
        - large documentation update and improvements (e.g. widget
          dependencies)
    * bugfixes
        - qtile binary: don't fail if we can't set the locale
        - don't print help if qtile-cmd function returns nothing
        - Monad layout: fix margins when flipped

Qtile 0.14.2, released 2019-06-19:
    * bugfixes
        - previous release still exhibited same issues with package data,
          really fix it this time

Qtile 0.14.1, released 2019-06-19:
    * bugfixes
        - properly include png files in the package data to install included
          icons

Qtile 0.14.0, released 2019-06-19:
    !!! Python version breakage !!!
        - Python 2 is no longer supported
        - Python 3.4 and older is no longer supported
    !!! Config breakage !!!
        - Many internal things were renamed from camel case to snake case. If
          your config uses main(), or any lazy.function() invocations that
          interact directly with the qtile object, you may need to forward port
          them. Also note that we do *not* consider the qtile object to be a
          stable api, so you will need to continue forward porting these things
          for future refactorings (for wayland, etc.). A better approach may be
          to add an upstream API for what you want to do ;)
        - Maildir's subFolder and maildirPath changed to maildir_path and
          sub_folder.
        - the graph widget requires the psutil library to be installed
    * features
        - add custom `change_command` to backlight widget
        - add CommandSet extension to list available commands
        - simplify battery monitoring widget interface and add freebsd
          compatible battery widget implementation
        - track last known mouse coordinates on the qtile manager
        - allow configuration of warping behavior in columns layout
    * bugfixes
        - with cursor warp enabled, the cursor is warped on screen change
        - fix stepping groups to skip the scratch pad group
        - fix stack layout to properly shuffle
        - silence errors when unmapping windows

Qtile 0.13.0, released 2018-12-23:
    !!! deprecation warning !!!
        - wmii layout is deprecated in terms of columns layout, which has the
          same behavior with different defaults, see the wmii definition for
          more details
    * features
        - add svg handling for images
        - allow addgroup command to set the layout
        - add command to get current log level
        - allow groupbox to hide unused groups
        - add caps lock indicator widget
        - add custom_command to check_update widget
    * bugfixes
        - better shutdown handling
        - fix clientlist current client tracking
        - fix typo in up command on ratiotile layout
        - various fixes to check_update widget
        - fix 0 case for resize screen

Qtile 0.12.0, released 2018-07-20:
    !!! Config breakage !!!
        - Tile layout commands up/down/shuffle_up/shuffle_down changed to be
          more consistent with other layouts
        - move qcmd to qtile-cmd because of conflict with renameutils, move
          dqcmd to dqtile-cmd for symmetry
    * features
        - add `add_after_last` option to Tile layout to add windows to the end
          of the list.
        - add new formatting options to TaskList
        - allow Volume to open app on right click
    * bugfixes
        - fix floating of file transfer windows and java drop-downs
        - fix exception when calling `cmd_next` and `cmd_previous` on layout
          without windows
        - fix caps lock affected behaviour of key bindings
        - re-create cache dir if it is deleted while qtile is running
        - fix CheckUpdates widget color when no updates
        - handle cases where BAT_DIR does not exist
        - fix the wallpaper widget when using `wallpaper_command`
        - fix Tile layout order to not reverse on reset
        - fix calling `focus_previous/next` with no windows
        - fix floating bug is BSP layout

Qtile 0.11.1, released 2018-03-01:
    * bug fix
        - fixed pip install of qtile

Qtile 0.11.0, released 2018-02-28:
    !!! Completely changed extension configuration, see the documentation !!!
    !!! `extention` subpackage renamed to `extension` !!!
    !!! `extentions` configuration variable changed to `extension_defaults` !!!
    * features
        - qshell improvements
        - new MonadWide layout
        - new Bsp layout
        - new pomodoro widget
        - new stock ticker widget
        - new `client_name_updated` hook
        - new RunCommand and J4DmenuDesktop extension
        - task list expands to fill space, configurable via `spacing` parameter
        - add group.focus_by_name() and group.info_by_name()
        - add disk usage ratio to df widget
        - allow displayed group name to differ from group name
        - enable custom TaskList icon size
        - add qcmd and dqcmd to extend functionality around qtile.command
          functionality
        - add ScratchPad group that has configurable drop downs
    * bugfixes
        - fix race condition in Window.fullscreen
        - fix for string formatting in qtile_top
        - fix unicode literal in tasklist
        - move mpris2 initialization out of constructor
        - fix wlan widget variable naming and division
        - normalize behavior of layouts on various commands
        - add better fallback to default config
        - update btc widget to use coinbase
        - fix cursor warp when using default layout implementation
        - don't crash when using widget with unmet dependencies
        - fix floating window default location

Qtile 0.10.7, released 2017-02-14:
    * features
        - new MPD widget, widget.MPD2, based on `mpd2` library
        - add option to ignore duplicates in prompt widget
        - add additional margin options to GroupBox widget
        - add option to ignore mouse wheel to GroupBox widget
        - add `watts` formatting string option to Battery widgets
        - add volume commands to Volume widget
        - add Window.focus command
    * bugfixes
        - place transient windows in the middle of their parents
        - fix TreeTab layout
        - fix CurrentLayoutIcon in Python 3
        - fix xcb handling for xcffib 0.5.0
        - fix bug in Screen.resize
        - fix Qtile.display_kb command

Qtile 0.10.6, released 2016-05-24:
    !!! qsh renamed to qshell !!!
        This avoids name collision with other packages
    * features
        - Test framework changed to pytest
        - Add `startup_complete` hook
    * bugfixes
        - Restore dynamic groups on restart
        - Correct placement of transient_for windows
        - Major bug fixes with floating window handling
    * file path changes (XDG Base Directory specification)
        - the default log file path changed from ~/.qtile.log to
          ~/.local/share/qtile/qtile.log
        - the cache directory changed from ~/.cache to ~/.cache/qtile
        - the prompt widget's history file changed from ~/.qtile_history to
          ~/.cache/qtile/prompt_history

Qtile 0.10.5, released 2016-03-06:
    !!! Python 3.2 support dropped !!!
    !!! GoogleCalendar widget dropped for KhalCalendar widget !!!
    !!! qtile-session script removed in favor of qtile script !!!
    * features
        - new Columns layout, composed of dynamic and configurable columns of
          windows
        - new iPython kernel for qsh, called iqsh, see docs for installing
        - new qsh command `display_kb` to show current key binding
        - add json interface to IPC server
        - add commands for resizing MonadTall main panel
        - wlan widget shows when you are disconnected and uses a configurable
          format
    * bugfixes
        - fix path handling in PromptWidget
        - fix KeyboardLayout widget cycling keyboard
        - properly guard against setting screen to too large screen index

Qtile 0.10.4, released 2016-01-19:
    !!! Config breakage !!!
        - positional arguments to Slice layout removed, now `side` and `width`
          must be passed in as keyword arguments
    * features
        - add alt coin support to BitcoinTracker widget
    * bugfixes
        - don't use six.moves assignment (fix for >=setuptools-19.3)
        - improved floating and fullscreen handling
        - support empty or non-charging secondary battery in BatteryWidget
        - fix GoogleCalendar widget crash

Qtile 0.10.3, released 2015-12-25:
    * features
        - add wmii layout
        - add BSD support to graph widgets
    * bugfixes
        - fix (some) fullscreen problems
        - update google calendar widget to latest google api
        - improve multiple keyboard layout support
        - fix displaying Systray widget on secondary monitor
        - fix spawn file descriptor handling in Python 3
        - remove duplicate assert code in test_verticaltile.py
        - allow padding_{x,y} and margin_{x,y} widget attrs to be set to 0

Qtile 0.10.2, released 2015-10-19:
    * features
        - add qtile-top memory monitoring
        - GroupBox can set visible groups
        - new GroupBox highlighting, line
        - allow window state to be hidden on WindowName widget
        - cmd_togroup can move to current group when None sent
        - added MOC playback widget
        - added memory usage widget
        - log truncation, max log size, and number of log backups configurable
        - add a command to change to specific layout index
          (lazy.to_layout_index(index))
    * bugfixes
        - fixed memory leak in dgroups
        - margin fixes for MonalTall layout
        - improved cursor warp
        - remove deprecated imp for Python >= 3.3
        - properly close file for NetGraph
        - fix MondadTall layout grow/shrink secondary panes for Python 2
        - Clock widget uses datetime.now() rather than .fromtimestamp()
        - fix Python 3 compatibility of ThermalSensor widget
        - various Systray fixes, including implementing XEMBED protocol
        - print exception to log during loading config
        - fixed xmonad layout margins between main and secondary panes
        - clear last window name from group widgets when closed
        - add toggleable window border to single xmonad layout
    * config breakage
        - layouts.VerticalTile `windows` is now `clients`
        - layouts.VerticalTile focus_next/focus_previous now take a single
          argument, similar to other layouts

Qtile 0.10.1, released 2015-07-08:
    This release fixes a problem that made the PyPI package uninstallable,
    qtile will work with a pip install now

Qtile 0.10.0, released 2015-07-07:
    !!! Config breakage !!!
        - various deprecated commands have been removed:
            Screen.cmd_nextgroup: use cmd_next_group
            Screen.cmd_prevgroup: use cmd_prev_group
            Qtile.cmd_nextlayout: use cmd_next_layout
            Qtile.cmd_prevlayout: use cmd_prev_layout
            Qtile.cmd_to_next_screen: use cmd_next_screen
            Qtile.cmd_to_prev_screen: use cmd_prev_screen
        - Clock widget: remove fmt kwarg, use format kwarg
        - GmailChecker widget: remove settings parameter
        - Maildir widget: remove maildirPath, subFolders, and separator kwargs
    * Dependency updates
        - cffi>=1.1 is now required, along with xcffib>=0.3 and cairocffi>=0.7
          (the cffi 1.0 compatible versions of each)
        - Care must be taken that xcffib is installed *before* cairocffi
    * features
        - add support for themed cursors using xcb-cursor if available
        - add CheckUpdate widget, for checking package updates, this deprecates
          the Pacman widget
        - add KeyboardKbdd widget, for changing keyboard layouts
        - add Cmus widget, for showing song playing in cmus
        - add Wallpaper widget, for showing and cycling wallpaper
        - add EzConfig classes allowing shortcuts to define key bindings
        - allow GroupBox urgent highlighting through text
        - Bar can be placed vertically on sides of screens (widgets must be
          adapted for vertical viewing)
        - add recognizing brightness keys
    * bugfixes
        - deprecation warnings were not printing to logs, this has been fixed
        - fix calculation of y property of Gap
        - fix focus after closing floating windows and floating windows
        - fix various Python 3 related int/float problems
        - remember screen focus across restarts
        - handle length 1 list passed to Drawer.set_source_rgb without raising
          divide by zero error
        - properly close files opened in Graph widget
        - handle _NET_WM_STATE_DEMANDS_ATTENTION as setting urgency
        - fix get_wm_transient_for, request WINDOW, not ATOM

Qtile 0.9.1, released 2015-02-13:
    This is primarily a unicode bugfix release for 0.9.0; there were several
    nits related to the python2/3 unicode conversion that were simply wrong.
    This release also adds license headers to each file, which is necessary for
    distro maintainers to package Qtile.
    * bugfixes
        - fix python2's importing of gobject
        - fix unicode handling in several places

Qtile 0.9.0, released 2015-01-20:
    * !!! Dependency Changes !!!
      New dependencies will need to be installed for Qtile to work
        - drop xpyb for xcffib (XCB bindings)
        - drop py2cairo for cairocffi (Cairo bindings)
        - drop PyGTK for asyncio (event loop, pangocairo bindings managed
          internally)
        - Qtile still depends on gobject if you want to use anything that uses
          dbus (e.g. the mpris widgets or the libnotify widget)
    * features
        - add Python 3 and pypy support (made possible by dependency changes)
        - new layout for vertical monitors
        - add startup_once hook, which is called exactly once per session (i.e.
          it is not called when qtile is restarted via lazy.restart()). This
          eliminates the need for the execute_once() function found in lots of
          user configs.
        - add a command for showing/hiding the bar (lazy.hide_show_bar())
        - warn when a widget's dependencies cannot be imported
        - make qtile.log more useful via better warnings in general, including
          deprecation and various other warnings that were previously
          nonexistent
        - new text-polling widget super classes, which enable easy
          implementation of various widgets that need to poll things outside
          the event loop.
        - add man pages
        - large documentation update, widget/layout documentation is now
          autogenerated from the docstrings
        - new ImapWidget for checking imap mailboxes
    * bugfixes
        - change default wmname to "LG3D" (this prevents some java apps from
          not working out of the box)
        - all code passes flake8
        - default log level is now WARNING
        - all widgets now use our config framework
        - windows with the "About" role float by default
        - got rid of a bunch of unnecessary bare except: clauses

Qtile 0.8.0, released 2014-08-18:
    * features
        - massive widget/layout documentation update
        - new widget debuginfo for use in Qtile development
        - stack has new autosplit, fair options
        - matrix, ratiotile, stack, xmonad, zoomy get 'margin' option
        - new launchbar widget
        - support for matching WM_CLASS and pid in Match
        - add support for adding dgroups rules dynamically and via ipc
        - Clock supports non-system timezones
        - new mpris2 widget
        - volume widget can use emoji instead of numbers
        - add an 'eval' function to qsh at every object level
        - bar gradients support more colors
        - new Clipboard widget (very handy!)
    * bugfixes
        - bitcoin ticker widget switched from MtGox (dead) to btc-e
        - all widgets now use Qtile's defaults system, so their defaults are
          settable globally, etc.
        - fix behavior when screens are cloned
        - all widgets use a unified polling framework
        - "dialog" WM_TYPEs float by default
        - respect xrandr --primary
        - use a consistent font size in the default config
        - default config supports mouse movements and floating
        - fix a bug where the bar was not redrawn correctly in some multiscreen
          environments
        - add travis-ci support and make tests vastly more robust
    * config breakage
        - libqtile.layout.Stack's `stacks` parameter is now `num_stacks`

Qtile 0.7.0, released 2014-03-30:
    * features
        - new disk free percentage widget
        - new widget to display static image
        - per core CPU graphs
        - add "screen affinity" in dynamic groups
        - volume widget changes volume linear-ly instead of log-ly
        - only draw bar when idle, vastly reducing the number of bar draws and
          speeding things up
        - new Gmail widget
        - Tile now supports automatically managing master windows via the
          `master_match` parameter.
        - include support for minimum height, width, size increment hints
    * bugfixes
        - don't crash on any exception in main loop
        - don't crash on exceptions in hooks
        - fix a ZeroDivisionError in CPU graph
        - remove a lot of duplicate and unused code
        - Steam windows are placed more correctly
        - Fixed several crashes in qsh
        - performance improvements for some layouts
        - keyboard layout widget behaves better with multiple keyboard
          configurations
    * config breakage
        - Tile's shuffleMatch is renamed to resetMaster

Qtile 0.6, released 2013-05-11:
    !!! Config breakage !!!
    This release breaks your config file in several ways:
        - The Textbox widget no longer takes a ``name'' positional parameter,
          since it was redundant; you can use the ``name'' kwarg to define it.
        - manager.Group (now _Group) is not used to configure groups any more;
          config.Group replaces it. For simple configurations (i.e.
          Group("a") type configs), this should be a drop in replacement.
          config.Group also provides many more options for showing and hiding
          groups, assigning windows to groups by default, etc.
        - The Key, Screen, Drag, and Click objects have moved from the manager
          module to the config module.
        - The Match object has moved from the dgroups module to the config
          module.
        - The addgroup hook now takes two parameters: the qtile object and the
          name of the group added:
              @hook.subscribe
              def addgroup_hook(qtile, name):
                  pass
        - The nextgroup and prevgroup commands are now on Screen instead of
          Group.
    For most people, you should be able to just:
        sed -i -e 's/libqtile.manager/libqtile.config' config.py
    ...dgroups users will need to go to a bit more work, but hopefully
    configuration will be much simpler now for new users.
    * features
        - New widgets: task list,
        - New layout: Matrix
        - Added ability to drag and drop groups on GroupBox
        - added "next urgent window" command
        - added font shadowing on widgets
        - maildir widget supports multiple folders
        - new config option log_level to set logging level (any of
          logging.{DEBUG, INFO, WARNING, ERROR, CRITICAL})
        - add option to battery widget to hide while level is above a certain
          amount
        - vastly simplify configuration of dynamic groups
        - MPD widget now supports lots of metadata options
    * bugfixes
        - don't crash on restart when the config has errors
        - save layout and selected group state on restart
        - varous EWMH properties implemented correctly
        - fix non-black systray icon backgrounds
        - drastically reduce the number of timeout_add calls in most widgets
        - restart on RandR attach events to allow for new screens
        - log level defaults to ERROR
        - default config options are no longer initialized when users define
          their corresponding option (preventing duplicate widgets, etc.)
        - don't try to load config in qsh (not used)
        - fix font alignment across Textbox based widgets

Qtile 0.5, released 2012-11-11:
    (Note, this is not complete! Many, many changes have gone in to 0.5, by a
    large number of contributors. Thanks to everyone who reported a bug or
    fixed one!)
    * features
        - Test framework is now nose
        - Documentation is now in sphinx
        - Several install guides for various OSes
        - New widgets: battery based icon, MPRIS1, canto, current layout, yahoo
          weather, sensors, screen brightness, notifiy, pacman, windowtabs,
          she, crashme, wifi.
        - Several improvements to old widgets (e.g. battery widget displays low
          battery in red, GroupBox now has a better indication of which screen
          has focus in multi-screen setups, improvements to Prompt, etc.)
        - Desktop notification service.
        - More sane way to handle configuration files
        - Promote dgroups to a first class entity in libqtile
        - Allow layouts to be named on an instance level, so you can:
            layouts = [
                # a layout just for gimp
                layout.Slice('left', 192, name='gimp', role='gimp-toolbox',
                    fallback=layout.Slice('right', 256, role='gimp-dock',
                    fallback=layout.Stack(stacks=1, **border_args)))
            ]
            ...

            dynamic_groups = { 'gimp': {'layout': 'gimp'} }

            Dgroups(..., dynamic_groups, ...)
        - New Layout: Zoomy
        - Add a session manager to re-exec qtile if things go south
        - Support for WM_TAKE_FOCUS protocol
        - Basic .desktop file for support in login managers
        - Qsh reconnects after qtile is restarted from within it
        - Textbox supports pango markup
        - Examples moved to qtile-examples repository.

    * bugfixes
        - Fix several classes of X races in a more sane way
        - Minor typo fixes to most widgets
        - Fix several crashes when drawing systray icons too early
        - Create directories for qtile socket as necessary
        - PEP8 formatting updates (though we're not totally there yet)
        - All unit tests pass
        - Lots of bugfixes to MonadTall
        - Create IPC socket directory if necessary
        - Better error if two widgets have STRETCH length
        - Autofloat window classes can now be overridden
        - xkeysyms updated

# vim :set ts=4 sw=4 sts=4 et :<|MERGE_RESOLUTION|>--- conflicted
+++ resolved
@@ -44,9 +44,7 @@
         - Add ability to have different border and margin widths when VerticalTile layout only contains 1 window by
           setting 'single_border_width' and 'single_margin' keys.
         - New widget: GenPollCommand
-<<<<<<< HEAD
         - Add `format` and `play_icon` parameters for styling cmus widget.
-=======
         - Add ability to add a group at a specified index
         - Add ability to spawn the `WidgetBox` widget opened.
         - Add ability to swap focused window based on index, and change the order of windows inside current group
@@ -69,7 +67,6 @@
           - added `only_focused` setting to Max layout, allowing to draw multiple clients on top of each other when
             set to False
         - Add `suspend` hook to run functions before system goes to sleep.
->>>>>>> e9c702ea
     * bugfixes
         - Fix bug where Window.center() centers window on the wrong screen when using multiple monitors.
         - Fix `Notify` bug when apps close notifications.
