--- conflicted
+++ resolved
@@ -1,12 +1,9 @@
 Qtile x.xx.x, released XXXX-XX-XX:
-<<<<<<< HEAD
     !!! Notice for packagers - wlroots (optional dependency) bump !!!
       - Qtile's wayland backend now requires on wlroots 0.16 (and pywlroots 0.16)
-=======
     !!! Dependency Changes !!!
       - xcffib must be upgraded to >= 1.4.0
       - cairocffi must be upgraded to >= 1.6.0
->>>>>>> 3baad1ef
     !!! config breakage/changes !!!
       - The `cmd_` prefix has been dropped from all commands (this means command names are common when accessed
         via the command interface or internal python objects).
