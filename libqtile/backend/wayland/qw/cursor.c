#include <stdlib.h>
#include <wlr/types/wlr_relative_pointer_v1.h>
#include <wlr/util/region.h>

#include "cursor.h"
#include "output.h"
#include "server.h"
#include "util.h"
#include "wayland-util.h"

void qw_cursor_destroy(struct qw_cursor *cursor) {
    wl_list_remove(&cursor->request_set.link);
    wl_list_remove(&cursor->axis.link);
    wl_list_remove(&cursor->motion.link);
    wl_list_remove(&cursor->motion_absolute.link);
    wl_list_remove(&cursor->frame.link);
    wl_list_remove(&cursor->button.link);

    wlr_xcursor_manager_destroy(cursor->mgr);

    free(cursor);
}

// Pointer focus helper function
static void update_pointer_focus(struct qw_cursor *cursor, struct wlr_surface *surface, double sx,
                                 double sy) {
    struct wlr_seat *seat = cursor->server->seat;

    if (surface == NULL) {
        wlr_seat_pointer_clear_focus(seat);
        // Reset cursor if we're not over a surface and we're not dragging
        if (cursor->server->seat->drag == NULL) {
            wlr_cursor_set_xcursor(cursor->cursor, cursor->mgr, "default");
        }
    } else {
        struct wlr_surface *prev_surface = seat->pointer_state.focused_surface;
        if (surface != prev_surface) {
            wlr_seat_pointer_notify_enter(seat, surface, sx, sy);
        }
    }
}

// Update pointer focus without motion
void qw_cursor_update_pointer_focus(struct qw_cursor *cursor) {
    struct wlr_surface *surface = NULL;
    double sx = 0.0, sy = 0.0;

    cursor->view =
        qw_server_view_at(cursor->server, cursor->cursor->x, cursor->cursor->y, &surface, &sx, &sy);

    update_pointer_focus(cursor, surface, sx, sy);
}

static void qw_cursor_process_motion(struct qw_cursor *cursor, uint32_t time,
                                     struct wlr_input_device *device, double dx, double dy,
                                     double dx_unaccel, double dy_unaccel) {
    struct wlr_seat *seat = cursor->server->seat;

    // Handle motion if server is in a locked state
    if (cursor->server->lock_state != QW_SESSION_LOCK_UNLOCKED) {
        if (cursor->server->lock && !wl_list_empty(&cursor->server->lock->lock->surfaces)) {
            struct wlr_session_lock_surface_v1 *lock_surface =
                wl_container_of(cursor->server->lock->lock->surfaces.next, lock_surface, link);

            // Compute surface-local coordinates
            struct qw_output *output = lock_surface->output->data;
            double sx = cursor->cursor->x - output->full_area.x;
            double sy = cursor->cursor->y - output->full_area.y;

            // Update pointer focus to the lock surface
            wlr_seat_pointer_notify_enter(seat, lock_surface->surface, sx, sy);
            wlr_seat_pointer_notify_motion(seat, time, sx, sy);
            cursor->view = NULL; // No normal view under cursor
        } else {
            // No lock surface available, clear pointer focus
            wlr_seat_pointer_clear_focus(seat);
            cursor->view = NULL;
        }

        // Still notify the server of cursor position for UI updates
        cursor->server->cursor_motion_cb(cursor->server->cb_data);
        return;
    }

    wlr_relative_pointer_manager_v1_send_relative_motion(
        cursor->server->relative_pointer_manager, cursor->server->seat, (uint64_t)time * 1000, dx,
        dy, dx_unaccel, dy_unaccel);

    struct wlr_surface *surface = NULL;
    double sx = 0.0, sy = 0.0;
    cursor->view =
        qw_server_view_at(cursor->server, cursor->cursor->x, cursor->cursor->y, &surface, &sx, &sy);

    // Only apply pointer constraints to real pointer input.
    if (cursor->active_constraint && device != NULL && device->type == WLR_INPUT_DEVICE_POINTER) {
        if (cursor->active_constraint->surface != surface) {
            return;
        }

        double sx_confined, sy_confined;
        if (!wlr_region_confine(&cursor->confine, sx, sy, sx + dx, sy + dy, &sx_confined,
                                &sy_confined)) {
            return;
        }

        dx = sx_confined - sx;
        dy = sy_confined - sy;
    }

    wlr_cursor_move(cursor->cursor, device, dx, dy);

    update_pointer_focus(cursor, surface, sx, sy);

    // Notify server callback with current cursor position
    cursor->server->cursor_motion_cb(cursor->server->cb_data);

    wlr_scene_node_set_position(&cursor->server->drag_icon->node, (int)cursor->cursor->x,
                                (int)cursor->cursor->y);

    // Notify motion for focus or drag
    if (seat->pointer_state.focused_surface != NULL || seat->pointer_state.button_count > 0) {
        wlr_seat_pointer_notify_motion(seat, time, sx, sy);
    }
}

static void qw_cursor_implicit_grab_motion(struct qw_cursor *cursor, uint32_t time,
                                           struct wlr_input_device *device, double dx, double dy) {
    struct wlr_seat *seat = cursor->server->seat;

    double sx = cursor->cursor->x + cursor->implicit_grab.start_dx;
    double sy = cursor->cursor->y + cursor->implicit_grab.start_dy;
    wlr_cursor_move(cursor->cursor, device, dx, dy);
    wlr_seat_pointer_notify_motion(seat, time, sx, sy);
}

static void qw_cursor_handle_motion(struct wl_listener *listener, void *data) {
    // Handle relative pointer motion event
    struct qw_cursor *cursor = wl_container_of(listener, cursor, motion);
    struct wlr_pointer_motion_event *event = data;

<<<<<<< HEAD
    qw_server_idle_notify(cursor->server);

    wlr_cursor_move(cursor->cursor, &event->pointer->base, event->delta_x, event->delta_y);

=======
>>>>>>> 95c2e95f
    if (cursor->implicit_grab.live) {
        qw_cursor_implicit_grab_motion(cursor, event->time_msec, &event->pointer->base,
                                       event->delta_x, event->delta_y);
    } else {
        qw_cursor_process_motion(cursor, event->time_msec, &event->pointer->base, event->delta_x,
                                 event->delta_y, event->unaccel_dx, event->unaccel_dy);
    }
}

static void qw_cursor_handle_motion_absolute(struct wl_listener *listener, void *data) {
    // Handle absolute pointer motion event
    struct qw_cursor *cursor = wl_container_of(listener, cursor, motion_absolute);
    struct wlr_pointer_motion_absolute_event *event = data;

<<<<<<< HEAD
    qw_server_idle_notify(cursor->server);

    wlr_cursor_warp_absolute(cursor->cursor, &event->pointer->base, event->x, event->y);
=======
    double lx, ly;
    wlr_cursor_absolute_to_layout_coords(cursor->cursor, &event->pointer->base, event->x, event->y,
                                         &lx, &ly);

    double dx = lx - cursor->cursor->x;
    double dy = ly - cursor->cursor->y;
>>>>>>> 95c2e95f

    if (cursor->implicit_grab.live) {
        qw_cursor_implicit_grab_motion(cursor, event->time_msec, &event->pointer->base, dx, dy);
    } else {
        qw_cursor_process_motion(cursor, event->time_msec, &event->pointer->base, dx, dy, dx, dy);
    }
}

void qw_cursor_warp_cursor(struct qw_cursor *cursor, double x, double y) {
    wlr_cursor_warp_closest(cursor->cursor, NULL, x, y);
    qw_cursor_process_motion(cursor, 0, NULL, 0, 0, 0, 0);
}

static void qw_cursor_handle_seat_request_set(struct wl_listener *listener, void *data) {
    // Handle client request to set pointer cursor image
    struct qw_cursor *cursor = wl_container_of(listener, cursor, request_set);
    struct wlr_seat_pointer_request_set_cursor_event *event = data;

    // Only allow focused client to set cursor surface
    struct wlr_seat_client *focused_client = cursor->server->seat->pointer_state.focused_client;
    if (focused_client != event->seat_client) {
        return;
    }

    // Save the requested surface and hotspot info
    cursor->saved_surface = event->surface;
    cursor->saved_hotspot_x = event->hotspot_x;
    cursor->saved_hotspot_y = event->hotspot_y;

    if (cursor->hidden) {
        // Skip applying the cursor while hidden
        return;
    }

    wlr_cursor_set_surface(cursor->cursor, event->surface, event->hotspot_x, event->hotspot_y);
}

void qw_cursor_release_implicit_grab(struct qw_cursor *cursor, uint32_t time) {
    if (cursor->implicit_grab.live) {
        wlr_log(WLR_DEBUG, "Releasing implicit grab.");
        cursor->implicit_grab.live = false;
        // Pretend the cursor just appeared where it is.
        qw_cursor_process_motion(cursor, time, NULL, 0, 0, 0, 0);
    }
}

static void qw_cursor_create_implicit_grab(struct qw_cursor *cursor, uint32_t time) {
    struct wlr_seat *seat = cursor->server->seat;
    double x = cursor->cursor->x;
    double y = cursor->cursor->y;
    double sx = seat->pointer_state.sx;
    double sy = seat->pointer_state.sy;
    qw_cursor_release_implicit_grab(cursor, time);
    wlr_log(WLR_DEBUG, "Creating implicit grab.");

    cursor->implicit_grab.start_dx = sx - x;
    cursor->implicit_grab.start_dy = sy - y;
    cursor->implicit_grab.live = true;
}

static bool qw_cursor_process_button(struct qw_cursor *cursor, int button, bool pressed) {
    // Get current keyboard modifiers (shift, ctrl, etc)
    struct wlr_keyboard *kb = wlr_seat_get_keyboard(cursor->server->seat);
    uint32_t modifiers = kb ? wlr_keyboard_get_modifiers(kb) : 0;

    // Call server's button callback with button info and modifiers
    if (cursor->server->lock_state == QW_SESSION_LOCK_UNLOCKED) {
        return cursor->server->cursor_button_cb(button, modifiers, pressed, (int)cursor->cursor->x,
                                                (int)cursor->cursor->y,
                                                cursor->server->cb_data) != 0;
    }
    return false;
}

static void qw_cursor_handle_button(struct wl_listener *listener, void *data) {
    // Handle pointer button press/release event
    struct qw_cursor *cursor = wl_container_of(listener, cursor, button);
    struct wlr_pointer_button_event *event = data;

<<<<<<< HEAD
    qw_server_idle_notify(cursor->server);
=======
    // When the pointer is constrained, skip further processing
    if (cursor->active_constraint && event->pointer->base.type == WLR_INPUT_DEVICE_POINTER) {
        wlr_seat_pointer_notify_button(cursor->server->seat, event->time_msec, event->button,
                                       event->state);
        return;
    }
>>>>>>> 95c2e95f

    // Translate event button to internal code (e.g. BTN_LEFT)
    uint32_t button = qw_util_get_button_code(event->button);
    bool pressed = event->state == WL_POINTER_BUTTON_STATE_PRESSED;
    bool handled = false;
    static int pressed_button_count = 0;
    // TODO: exclusive client

    if (button != 0) {
        if (pressed) {
            pressed_button_count++;
        } else {
            pressed_button_count--;
        }

        if (cursor->implicit_grab.live) {
            wlr_seat_pointer_notify_button(cursor->server->seat, event->time_msec, event->button,
                                           event->state);
            qw_cursor_release_implicit_grab(cursor, event->time_msec);
            return;
        }

        handled = qw_cursor_process_button(cursor, button, pressed);
    }

    if (!handled) {
        struct wlr_seat *seat = cursor->server->seat;
        struct wlr_surface *surface = seat->pointer_state.focused_surface;
        struct wlr_drag *drag = cursor->server->seat->drag;

        if (pressed_button_count == 1 && surface != NULL && drag == NULL) {
            qw_cursor_create_implicit_grab(cursor, event->time_msec);
        }

        wlr_seat_pointer_notify_button(cursor->server->seat, event->time_msec, event->button,
                                       event->state);
    }
}

static void qw_cursor_handle_axis(struct wl_listener *listener, void *data) {
    // Handle scroll (axis) event
    struct qw_cursor *cursor = wl_container_of(listener, cursor, axis);
    struct wlr_pointer_axis_event *event = data;

    qw_server_idle_notify(cursor->server);

    static double displacement = 0;
    static const uint32_t DISPLACEMENT_PER_STEP = 15; // could be configurable
    bool handled = false;

    // When the pointer is constrained, skip further processing
    if (cursor->active_constraint && event->pointer->base.type == WLR_INPUT_DEVICE_POINTER) {
        wlr_seat_pointer_notify_axis(cursor->server->seat, event->time_msec, event->orientation,
                                     event->delta, event->delta_discrete, event->source,
                                     event->relative_direction);
        return;
    }

    // Determine which button this corresponds to
    uint32_t button = 0;
    if (event->orientation == WL_POINTER_AXIS_VERTICAL_SCROLL) {
        button = (event->delta > 0) ? BUTTON_SCROLL_DOWN : BUTTON_SCROLL_UP;
    } else if (event->orientation == WL_POINTER_AXIS_HORIZONTAL_SCROLL) {
        button = (event->delta > 0) ? BUTTON_SCROLL_RIGHT : BUTTON_SCROLL_LEFT;
    }

    uint32_t button_mapped = qw_util_get_button_code(button);

    if (!cursor->implicit_grab.live) {
        // If it's a physical wheel fire callback immediately if there is a discrete delta
        if (event->source == WL_POINTER_AXIS_SOURCE_WHEEL && event->delta_discrete != 0) {
            handled = qw_cursor_process_button(cursor, button_mapped, true);
            // for anything else, we're using rate limiting
        } else if (event->source != WL_POINTER_AXIS_SOURCE_WHEEL) {
            // Touchpad or smooth scroll: integrate displacement
            displacement += event->delta;

            double abs_displacement = fabs(displacement);
            if (abs_displacement >= DISPLACEMENT_PER_STEP) {
                int steps = (int)(abs_displacement / DISPLACEMENT_PER_STEP);
                displacement = fmod(displacement, DISPLACEMENT_PER_STEP);
                for (int step = 0; step < steps; step++) {
                    handled = qw_cursor_process_button(cursor, button_mapped, true);
                }
            }
        }
    }

    if (!handled) {
        // Forward axis event to seat if not handled
        wlr_seat_pointer_notify_axis(cursor->server->seat, event->time_msec, event->orientation,
                                     event->delta, event->delta_discrete, event->source,
                                     event->relative_direction);
    }
}

static void qw_cursor_handle_frame(struct wl_listener *listener, void *data) {
    UNUSED(data);
    // Handle frame event (batch end for pointer events)
    struct qw_cursor *cursor = wl_container_of(listener, cursor, frame);
    wlr_seat_pointer_notify_frame(cursor->server->seat);
}

struct qw_cursor *qw_server_cursor_create(struct qw_server *server) {
    // Allocate memory for qw_cursor
    struct qw_cursor *cursor = calloc(1, sizeof(*cursor));
    if (!cursor) {
        wlr_log(WLR_ERROR, "failed to create qw_cursor struct");
        return NULL;
    }

    cursor->server = server;
    cursor->cursor = wlr_cursor_create();
    wlr_cursor_attach_output_layout(cursor->cursor, server->output_layout);
    cursor->mgr = wlr_xcursor_manager_create(NULL, 24);

    // Setup listeners for various pointer events
    cursor->request_set.notify = qw_cursor_handle_seat_request_set;
    wl_signal_add(&server->seat->events.request_set_cursor, &cursor->request_set);

    cursor->motion.notify = qw_cursor_handle_motion;
    wl_signal_add(&cursor->cursor->events.motion, &cursor->motion);

    cursor->motion_absolute.notify = qw_cursor_handle_motion_absolute;
    wl_signal_add(&cursor->cursor->events.motion_absolute, &cursor->motion_absolute);

    cursor->axis.notify = qw_cursor_handle_axis;
    wl_signal_add(&cursor->cursor->events.axis, &cursor->axis);

    cursor->frame.notify = qw_cursor_handle_frame;
    wl_signal_add(&cursor->cursor->events.frame, &cursor->frame);

    cursor->button.notify = qw_cursor_handle_button;
    wl_signal_add(&cursor->cursor->events.button, &cursor->button);

    wl_list_init(&cursor->constraint_commit.link);

    return cursor;
}

void qw_cursor_hide(struct qw_cursor *cursor) {
    if (cursor->hidden)
        return;
    cursor->hidden = true;
    wlr_cursor_set_surface(cursor->cursor, NULL, 0, 0);
}

void qw_cursor_show(struct qw_cursor *cursor) {
    if (!cursor->hidden)
        return;
    cursor->hidden = false;

    if (cursor->saved_surface) {
        wlr_cursor_set_surface(cursor->cursor, cursor->saved_surface, cursor->saved_hotspot_x,
                               cursor->saved_hotspot_y);
    }
}

static void qw_cursor_handle_pointer_constraint_set_region(struct wl_listener *listener,
                                                           void *data) {
    UNUSED(data);
    struct qw_pointer_constraint *sway_constraint =
        wl_container_of(listener, sway_constraint, set_region);
    struct qw_cursor *cursor = sway_constraint->cursor;

    cursor->active_confine_requires_warp = true;
}

static void warp_to_constraint_cursor_hint(struct qw_cursor *cursor) {
    struct wlr_pointer_constraint_v1 *constraint = cursor->active_constraint;

    if (constraint->current.cursor_hint.enabled) {
        double sx = constraint->current.cursor_hint.x;
        double sy = constraint->current.cursor_hint.y;

        struct qw_view *view = constraint->surface->data;
        if (!view) {
            return;
        }

        double lx = sx - view->x;
        double ly = sy - view->y;

        wlr_cursor_warp(cursor->cursor, NULL, lx, ly);

        // Warp the pointer as well, so that on the next pointer rebase we don't
        // send an unexpected synthetic motion event to clients.
        wlr_seat_pointer_warp(constraint->seat, sx, sy);
    }
}

static void qw_cursor_handle_pointer_constraint_destroy(struct wl_listener *listener, void *data) {
    struct qw_pointer_constraint *qw_constraint = wl_container_of(listener, qw_constraint, destroy);
    struct wlr_pointer_constraint_v1 *constraint = data;
    struct qw_cursor *cursor = qw_constraint->cursor;

    wl_list_remove(&qw_constraint->set_region.link);
    wl_list_remove(&qw_constraint->destroy.link);

    if (cursor->active_constraint == constraint) {
        warp_to_constraint_cursor_hint(cursor);

        if (cursor->constraint_commit.link.next != NULL) {
            wl_list_remove(&cursor->constraint_commit.link);
        }
        wl_list_init(&cursor->constraint_commit.link);
        cursor->active_constraint = NULL;
    }

    free(qw_constraint);
}

static void check_constraint_region(struct qw_cursor *cursor) {
    struct wlr_pointer_constraint_v1 *constraint = cursor->active_constraint;
    pixman_region32_t *region = &constraint->region;
    bool is_layer_surface, is_session_lock_surface;
    struct qw_view *view =
        qw_view_from_wlr_surface(constraint->surface, &is_layer_surface, &is_session_lock_surface);

    if (view == NULL) {
        return;
    }
    if (cursor->active_confine_requires_warp && view) {
        cursor->active_confine_requires_warp = false;

        double sx = cursor->cursor->x + view->x;
        double sy = cursor->cursor->y + view->y;

        if (!pixman_region32_contains_point(region, floor(sx), floor(sy), NULL)) {
            int nboxes;
            pixman_box32_t *boxes = pixman_region32_rectangles(region, &nboxes);
            if (nboxes > 0) {
                double sx = (boxes[0].x1 + boxes[0].x2) / 2.;
                double sy = (boxes[0].y1 + boxes[0].y2) / 2.;

                wlr_cursor_warp_closest(cursor->cursor, NULL, sx - view->x, sy - view->y);

                qw_cursor_update_pointer_focus(cursor);
            }
        }
    }

    // A locked pointer will result in an empty region, thus disallowing all movement
    if (constraint->type == WLR_POINTER_CONSTRAINT_V1_CONFINED) {
        pixman_region32_copy(&cursor->confine, region);
    } else {
        pixman_region32_clear(&cursor->confine);
    }
}

static void qw_cursor_handle_constraint_commit(struct wl_listener *listener, void *data) {
    UNUSED(data);
    struct qw_cursor *cursor = wl_container_of(listener, cursor, constraint_commit);

    check_constraint_region(cursor);
}

static void qw_cursor_constrain_cursor(struct qw_cursor *cursor,
                                       struct wlr_pointer_constraint_v1 *constraint) {
    if (cursor->active_constraint == constraint) {
        return;
    }

    wl_list_remove(&cursor->constraint_commit.link);
    if (cursor->active_constraint) {
        if (constraint == NULL) {
            warp_to_constraint_cursor_hint(cursor);
        }
        wlr_pointer_constraint_v1_send_deactivated(cursor->active_constraint);
    }

    cursor->active_constraint = constraint;

    if (constraint == NULL) {
        wl_list_init(&cursor->constraint_commit.link);
        return;
    }

    cursor->active_confine_requires_warp = true;

    // Comment from sway:
    // FIXME: Big hack, stolen from wlr_pointer_constraints_v1.c:121.
    // This is necessary because the focus may be set before the surface
    // has finished committing, which means that warping won't work properly,
    // since this code will be run *after* the focus has been set.
    // That is why we duplicate the code here.
    if (pixman_region32_not_empty(&constraint->current.region)) {
        pixman_region32_intersect(&constraint->region, &constraint->surface->input_region,
                                  &constraint->current.region);
    } else {
        pixman_region32_copy(&constraint->region, &constraint->surface->input_region);
    }

    check_constraint_region(cursor);

    wlr_pointer_constraint_v1_send_activated(constraint);

    cursor->constraint_commit.notify = qw_cursor_handle_constraint_commit;
    wl_signal_add(&constraint->surface->events.commit, &cursor->constraint_commit);
}

void qw_cursor_pointer_constraint_new(struct qw_cursor *cursor,
                                      struct wlr_pointer_constraint_v1 *constraint) {

    struct qw_pointer_constraint *qw_constraint = calloc(1, sizeof(struct qw_pointer_constraint));
    qw_constraint->cursor = cursor;
    qw_constraint->constraint = constraint;

    qw_constraint->set_region.notify = qw_cursor_handle_pointer_constraint_set_region;
    wl_signal_add(&constraint->events.set_region, &qw_constraint->set_region);

    qw_constraint->destroy.notify = qw_cursor_handle_pointer_constraint_destroy;
    wl_signal_add(&constraint->events.destroy, &qw_constraint->destroy);

    struct wlr_seat *seat = cursor->server->seat;
    struct wlr_surface *surface = seat->keyboard_state.focused_surface;
    if (surface && surface == constraint->surface) {
        qw_cursor_constrain_cursor(cursor, constraint);
    }
}<|MERGE_RESOLUTION|>--- conflicted
+++ resolved
@@ -138,13 +138,10 @@
     struct qw_cursor *cursor = wl_container_of(listener, cursor, motion);
     struct wlr_pointer_motion_event *event = data;
 
-<<<<<<< HEAD
     qw_server_idle_notify(cursor->server);
 
     wlr_cursor_move(cursor->cursor, &event->pointer->base, event->delta_x, event->delta_y);
 
-=======
->>>>>>> 95c2e95f
     if (cursor->implicit_grab.live) {
         qw_cursor_implicit_grab_motion(cursor, event->time_msec, &event->pointer->base,
                                        event->delta_x, event->delta_y);
@@ -159,18 +156,14 @@
     struct qw_cursor *cursor = wl_container_of(listener, cursor, motion_absolute);
     struct wlr_pointer_motion_absolute_event *event = data;
 
-<<<<<<< HEAD
     qw_server_idle_notify(cursor->server);
 
-    wlr_cursor_warp_absolute(cursor->cursor, &event->pointer->base, event->x, event->y);
-=======
     double lx, ly;
     wlr_cursor_absolute_to_layout_coords(cursor->cursor, &event->pointer->base, event->x, event->y,
                                          &lx, &ly);
 
     double dx = lx - cursor->cursor->x;
     double dy = ly - cursor->cursor->y;
->>>>>>> 95c2e95f
 
     if (cursor->implicit_grab.live) {
         qw_cursor_implicit_grab_motion(cursor, event->time_msec, &event->pointer->base, dx, dy);
@@ -250,16 +243,14 @@
     struct qw_cursor *cursor = wl_container_of(listener, cursor, button);
     struct wlr_pointer_button_event *event = data;
 
-<<<<<<< HEAD
     qw_server_idle_notify(cursor->server);
-=======
+
     // When the pointer is constrained, skip further processing
     if (cursor->active_constraint && event->pointer->base.type == WLR_INPUT_DEVICE_POINTER) {
         wlr_seat_pointer_notify_button(cursor->server->seat, event->time_msec, event->button,
                                        event->state);
         return;
     }
->>>>>>> 95c2e95f
 
     // Translate event button to internal code (e.g. BTN_LEFT)
     uint32_t button = qw_util_get_button_code(event->button);
