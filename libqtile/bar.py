# Copyright (c) 2008, Aldo Cortesi. All rights reserved.
#
# Permission is hereby granted, free of charge, to any person obtaining a copy
# of this software and associated documentation files (the "Software"), to deal
# in the Software without restriction, including without limitation the rights
# to use, copy, modify, merge, publish, distribute, sublicense, and/or sell
# copies of the Software, and to permit persons to whom the Software is
# furnished to do so, subject to the following conditions:
#
# The above copyright notice and this permission notice shall be included in
# all copies or substantial portions of the Software.
#
# THE SOFTWARE IS PROVIDED "AS IS", WITHOUT WARRANTY OF ANY KIND, EXPRESS OR
# IMPLIED, INCLUDING BUT NOT LIMITED TO THE WARRANTIES OF MERCHANTABILITY,
# FITNESS FOR A PARTICULAR PURPOSE AND NONINFRINGEMENT. IN NO EVENT SHALL THE
# AUTHORS OR COPYRIGHT HOLDERS BE LIABLE FOR ANY CLAIM, DAMAGES OR OTHER
# LIABILITY, WHETHER IN AN ACTION OF CONTRACT, TORT OR OTHERWISE, ARISING FROM,
# OUT OF OR IN CONNECTION WITH THE SOFTWARE OR THE USE OR OTHER DEALINGS IN THE
# SOFTWARE.

from __future__ import annotations

import typing
from collections import defaultdict

from libqtile import configurable
from libqtile.command.base import CommandObject, expose_command
from libqtile.log_utils import logger
from libqtile.utils import has_transparency, is_valid_colors

if typing.TYPE_CHECKING:
    import asyncio
    from typing import Any

    from libqtile.backend.base import Internal, _Window
    from libqtile.command.base import ItemT
    from libqtile.config import Screen
    from libqtile.core.manager import Qtile
    from libqtile.utils import ColorsType
    from libqtile.widget.base import _Widget


NESW = ("top", "right", "bottom", "left")


class Gap:
    """A gap placed along one of the edges of the screen

    Qtile will avoid covering gaps with windows.

    Parameters
    ==========
    size :
        The "thickness" of the gap, i.e. the height of a horizontal gap, or the
        width of a vertical gap.
    """

    def __init__(self, size: int) -> None:
        # 'size' corresponds to the height of a horizontal gap, or the width
        # of a vertical gap
        self._size = size
        self._initial_size = size
        # '_length' corresponds to the width of a horizontal gap, or the height
        # of a vertical gap
        self._length: int = 0
        self.qtile: Qtile | None = None
        self.screen: Screen | None = None
        self.x: int = 0
        self.y: int = 0
        self.width: int = 0
        self.height: int = 0
        self.horizontal: bool = False

        # Additional reserved around the gap/bar, used when space is dynamically
        # reserved e.g. by third-party bars.
        self.margin: list[int] = [0, 0, 0, 0]  # [N, E, S, W]

    def _configure(self, qtile: Qtile, screen: Screen, reconfigure: bool = False) -> None:
        self.qtile = qtile
        self.screen = screen
        self._size = self._initial_size
        # If both horizontal and vertical gaps are present, screen corners are
        # given to the horizontal ones
        if screen.top is self:
            self.x = screen.x + self.margin[3]
            self.y = screen.y + self.margin[0]
            self._length = screen.width - self.margin[1] - self.margin[3]
            self.width = self._length
            self.height = self._initial_size
            self.horizontal = True
            self._size += self.margin[0] + self.margin[2]
        elif screen.bottom is self:
            self.x = screen.x + self.margin[3]
            self.y = screen.dy + screen.dheight - self.margin[2]
            self._length = screen.width - self.margin[1] - self.margin[3]
            self.width = self._length
            self.height = self._initial_size
            self.horizontal = True
            self._size += self.margin[0] + self.margin[2]
        elif screen.left is self:
            self.x = screen.x + self.margin[3]
            self.y = screen.dy + self.margin[0]
            self._length = screen.dheight - self.margin[0] - self.margin[2]
            self.width = self._initial_size
            self.height = self._length
            self.horizontal = False
            self._size += self.margin[1] + self.margin[3]
        else:  # right
            self.x = screen.dx + screen.dwidth - self.margin[1]
            self.y = screen.dy + self.margin[0]
            self._length = screen.dheight - self.margin[0] - self.margin[2]
            self.width = self._initial_size
            self.height = self._length
            self.horizontal = False
            self._size += self.margin[1] + self.margin[3]

    def draw(self) -> None:
        pass

    def finalize(self) -> None:
        pass

    def geometry(self) -> tuple[int, int, int, int]:
        return (self.x, self.y, self.width, self.height)

    @property
    def size(self) -> int:
        # Enforce immutability of gap.size/bar.size
        return self._size

    @property
    def position(self) -> str:
        for i in NESW:
            if getattr(self.screen, i) is self:
                return i
        assert False, "Not reached"

    def adjust_reserved_space(self, size: int) -> None:
        for i, side in enumerate(NESW):
            if getattr(self.screen, side) is self:
                self.margin[i] += size
            if self.margin[i] < 0:
                raise ValueError("Gap/Bar can't reserve negative space.")

    @expose_command()
    def info(self) -> dict[str, Any]:
        """
        Info for this object.
        """
        return dict(position=self.position)


class Obj:
    def __init__(self, name: str) -> None:
        self.name = name

    def __str__(self) -> str:
        return self.name

    def __repr__(self) -> str:
        return self.name


STRETCH = Obj("STRETCH")
CALCULATED = Obj("CALCULATED")
STATIC = Obj("STATIC")


class Bar(Gap, configurable.Configurable, CommandObject):
    """A bar, which can contain widgets

    Parameters
    ==========
    widgets :
        A list of widget objects.
    size :
        The "thickness" of the bar, i.e. the height of a horizontal bar, or the
        width of a vertical bar.
    """

    defaults = [
        ("background", "#000000", "Background colour."),
        ("opacity", 1, "Bar window opacity."),
        ("margin", 0, "Space around bar as int or list of ints [N E S W]."),
        ("border_color", "#000000", "Border colour as str or list of str [N E S W]"),
        ("border_width", 0, "Width of border as int of list of ints [N E S W]"),
    ]

    def __init__(self, widgets: list[_Widget], size: int, **config: Any) -> None:
        Gap.__init__(self, size)
        configurable.Configurable.__init__(self, **config)
        self.add_defaults(Bar.defaults)
        self.widgets = widgets
        self.window: Internal | None = None
        self._configured = False
        self._draw_queued = False
        self.future: asyncio.Handle | None = None
        self._borders_drawn = False

        # The part of the margins that was reserved by clients
        self._reserved_space: list[int] = [0, 0, 0, 0]  # [N, E, S, W]
        self._reserved_space_updated = False

        # Size saved when hiding the bar
        self._saved_size = 0

        # Previous window when the bar grabs the keyboard
        self._saved_focus: _Window | None = None

        # Track widgets that are receiving input
        self._has_cursor: _Widget | None = None
        self._has_keyboard: _Widget | None = None

        # Because Gap.__init__ also sets self.margin
        self.margin = config.get("margin", self.margin)

        # Hacky solution that shows limitations of typing Configurable. We want the
        # option to accept `int | list[int]` but the attribute to be `list[int]`.
        self.margin: list[int]
        if isinstance(self.margin, int):  # type: ignore [unreachable]
            self.margin = [self.margin] * 4  # type: ignore [unreachable]

        self.border_width: list[int]
        if isinstance(self.border_width, int):  # type: ignore [unreachable]
            self.border_width = [self.border_width] * 4  # type: ignore [unreachable]

        self.border_color: ColorsType

        # Check if colours are valid but don't convert to rgba here
        if is_valid_colors(self.border_color):
            if not isinstance(self.border_color, list):
                self.border_color = [self.border_color] * 4
        else:
            logger.warning("Invalid border_color specified. Borders will not be displayed.")
            self.border_width = [0, 0, 0, 0]

    def _configure(self, qtile: Qtile, screen: Screen, reconfigure: bool = False) -> None:
        """
        Configure the bar. `reconfigure` is set to True when screen dimensions
        change, forcing a recalculation of the bar's dimensions.
        """
        # We only want to adjust margin sizes once unless there's new space being
        # reserved or we're reconfiguring the bar because the screen has changed
        if not self._configured or self._reserved_space_updated or reconfigure:
            Gap._configure(self, qtile, screen)
            self._borders_drawn = False

<<<<<<< HEAD
            if any(self.margin) or any(self.border_width) or self._reserved_space_updated:
=======
            if sum(self._initial_margin) or sum(self.border_width) or self._add_strut:
                try:
                    # Check if colours are valid but don't convert to rgba here
                    if isinstance(self.border_color, list) and len(self.border_color) == 4:
                        [rgb(col) for col in self.border_color]
                    else:
                        rgb(self.border_color)
                        self.border_color = [self.border_color] * 4
                except (ValueError, TypeError):
                    logger.warning(
                        "Invalid border_color specified. Borders will not be displayed."
                    )
                    self.border_width = [0, 0, 0, 0]
>>>>>>> 4736c0a3

                # Increase the margin size for the border. The border will be drawn
                # in this space so the empty space will just be the margin.
                margin = [b + s for b, s in zip(self.border_width, self._reserved_space)]

                if self.horizontal:
                    self.x += margin[3] - self.border_width[3]
                    self.width -= margin[1] + margin[3]
                    self._length = self.width
                    self._size += margin[0] + margin[2]
                    if screen.top is self:
                        self.y += margin[0] - self.border_width[0]
                    else:
                        self.y -= margin[2] + self.border_width[2]

                else:
                    self.y += margin[0] - self.border_width[0]
                    self.height -= margin[0] + margin[2]
                    self._length = self.height
                    self._size += margin[1] + margin[3]
                    if screen.left is self:
                        self.x += margin[3]
                    else:
                        self.x -= margin[1]

            self._reserved_space_updated = False

        width = self.width + (self.border_width[1] + self.border_width[3])
        height = self.height + (self.border_width[0] + self.border_width[2])

        if self.window:
            # We get _configure()-ed with an existing window when screens are getting
            # reconfigured but this screen is present both before and after
            self.window.place(self.x, self.y, width, height, 0, None)

        else:
            # Whereas we won't have a window if we're startup up for the first time or
            # the window has been killed by us no longer using the bar's screen

            # X11 only:
            # To preserve correct display of SysTray widget, we need a 24-bit
            # window where the user requests an opaque bar.
            if qtile.core.name == "x11":
                depth = (
                    32
                    if has_transparency(self.background)
                    else qtile.core.conn.default_screen.root_depth
                )

                self.window = qtile.core.create_internal(  # type: ignore [call-arg]
                    self.x, self.y, width, height, depth
                )

            else:
                self.window = qtile.core.create_internal(self.x, self.y, width, height)

            self.window.opacity = self.opacity
            self.window.unhide()

            self.window.process_window_expose = self.process_window_expose
            self.window.process_button_click = self.process_button_click
            self.window.process_button_release = self.process_button_release
            self.window.process_pointer_enter = self.process_pointer_enter
            self.window.process_pointer_leave = self.process_pointer_leave
            self.window.process_pointer_motion = self.process_pointer_motion
            self.window.process_key_press = self.process_key_press

        # We create a new drawer even if there's already a window to ensure the
        # drawer is the right size.
        self.drawer = self.window.create_drawer(width, height)
        self.drawer.clear(self.background)

        crashed_widgets: set[_Widget] = set()
        qtile.renamed_widgets = []
        if self._configured:
            for i in self.widgets:
                if not self._configure_widget(i):
                    crashed_widgets.add(i)
        else:
            for idx, i in enumerate(self.widgets):
                # Create a mirror if this widget is already configured but isn't a Mirror
                # We don't do isinstance(i, Mirror) because importing Mirror (at the top)
                # would give a circular import as libqtile.widget.base imports lbqtile.bar
                if i.configured and i.__class__.__name__ != "Mirror":
                    i = i.create_mirror()
                    self.widgets[idx] = i
                if self._configure_widget(i):
                    qtile.register_widget(i)
                else:
                    crashed_widgets.add(i)

        # Alert the user that we've renamed some widgets
        if qtile.renamed_widgets:
            logger.info(
                "The following widgets were renamed in qtile.widgets_map: %s "
                "To bind commands, rename the widget or use lazy.widget[new_name].",
                ", ".join(qtile.renamed_widgets),
            )
            qtile.renamed_widgets.clear()

        self._remove_crashed_widgets(crashed_widgets)
        self.draw()
        self._resize(self._length, self.widgets)
        self._configured = True

    def _configure_widget(self, widget: _Widget) -> bool:
        assert self.qtile is not None

        if widget.supported_backends and (self.qtile.core.name not in widget.supported_backends):
            logger.warning(
                "Widget removed: %s does not support %s.",
                widget.__class__.__name__,
                self.qtile.core,
            )
            return False

        try:
            widget._configure(self.qtile, self)

            if self.horizontal:
                widget.offsety = self.border_width[0]
            else:
                widget.offsetx = self.border_width[3]

            widget.configured = True
        except Exception:
            logger.exception(
                "%s widget crashed during _configure with error:", widget.__class__.__name__
            )
            return False

        return True

    def _remove_crashed_widgets(self, crashed_widgets: set[_Widget]) -> None:
        if not crashed_widgets:
            return

        assert self.qtile is not None
        from libqtile.widget.config_error import ConfigErrorWidget

        for i in crashed_widgets:
            index = self.widgets.index(i)

            # Widgets that aren't available on the current backend should not
            # be shown as "crashed" as the behaviour is expected. Only notify
            # for genuine crashes.
            if not i.supported_backends or (self.qtile.core.name in i.supported_backends):
                crash = ConfigErrorWidget(widget=i)
                crash._configure(self.qtile, self)
                if self.horizontal:
                    crash.offsety = self.border_width[0]
                else:
                    crash.offsetx = self.border_width[3]
                self.widgets.insert(index, crash)

            self.widgets.remove(i)

    def _items(self, name: str) -> ItemT:
        if name == "screen" and self.screen is not None:
            return True, []
        elif name == "widget" and self.widgets:
            return False, [w.name for w in self.widgets]
        return None

    def _select(self, name: str, sel: str | int | None) -> CommandObject | None:
        if name == "screen":
            return self.screen
        elif name == "widget":
            for widget in self.widgets:
                if widget.name == sel:
                    return widget
        return None

    def finalize(self) -> None:
        if self.future:
            self.future.cancel()
        self.drawer.finalize()
        if self.window:
            self.window.kill()
            self.window = None
        self.widgets.clear()

    def kill_window(self) -> None:
        """Kill the window when the bar's screen is no longer being used."""
        assert self.qtile is not None

        for name, w in self.qtile.widgets_map.copy().items():
            if w in self.widgets:
                w.finalize()
                del self.qtile.widgets_map[name]
        self.drawer.finalize()
        if self.window:
            self.window.kill()
            self.window = None

    def _resize(self, length: int, widgets: list[_Widget]) -> None:
        # We want consecutive stretch widgets to split one 'block' of space between them
        stretches = []
        consecutive_stretches: defaultdict[_Widget, list[_Widget]] = defaultdict(list)
        prev_stretch: _Widget | None = None
        for widget in widgets:
            if widget.length_type == STRETCH:
                if prev_stretch:
                    consecutive_stretches[prev_stretch].append(widget)
                else:
                    stretches.append(widget)
                    prev_stretch = widget
            else:
                prev_stretch = None

        if stretches:
            stretchspace = length - sum(i.length for i in widgets if i.length_type != STRETCH)
            stretchspace = max(stretchspace, 0)
            num_stretches = len(stretches)

            if num_stretches == 1:
                stretches[0].length = stretchspace
            else:
                block = 0
                blocks = []
                for i in widgets:
                    if i.length_type != STRETCH:
                        block += i.length
                    elif i in stretches:  # False for consecutive_stretches
                        blocks.append(block)
                        block = 0
                if block:
                    blocks.append(block)
                interval = length // num_stretches

                for idx, i in enumerate(stretches):
                    if idx == 0:
                        i.length = interval - blocks[0] - blocks[1] // 2
                    elif idx == num_stretches - 1:
                        i.length = interval - blocks[-1] - blocks[-2] // 2
                    else:
                        i.length = int(interval - blocks[idx] / 2 - blocks[idx + 1] / 2)
                    stretchspace -= i.length

                stretches[0].length += stretchspace // 2
                stretches[-1].length += stretchspace - stretchspace // 2

            for i, followers in consecutive_stretches.items():
                length = i.length // (len(followers) + 1)
                rem = i.length - length
                i.length = length
                for f in followers:
                    f.length = length
                    rem -= length
                i.length += rem

        if self.horizontal:
            offset = self.border_width[3]
            for i in widgets:
                i.offsetx = offset
                offset += i.length
        else:
            offset = self.border_width[0]
            for i in widgets:
                i.offsety = offset
                offset += i.length

    def get_widget_in_position(self, x: int, y: int) -> _Widget | None:
        if self.horizontal:
            for i in self.widgets:
                if x < i.offsetx + i.length:
                    return i
        else:
            for i in self.widgets:
                if y < i.offsety + i.length:
                    return i
        return None

    def process_button_click(self, x: int, y: int, button: int) -> None:
        assert self.qtile is not None

        # If we're clicking on a bar that's not on the current screen, focus that screen
        if self.screen and self.screen is not self.qtile.current_screen:
            index = self.qtile.screens.index(self.screen)
            self.qtile.focus_screen(index, warp=False)

        widget = self.get_widget_in_position(x, y)
        if widget:
            widget.button_press(
                x - widget.offsetx,
                y - widget.offsety,
                button,
            )

    def process_button_release(self, x: int, y: int, button: int) -> None:
        widget = self.get_widget_in_position(x, y)
        if widget:
            widget.button_release(
                x - widget.offsetx,
                y - widget.offsety,
                button,
            )

    def process_pointer_enter(self, x: int, y: int) -> None:
        widget = self.get_widget_in_position(x, y)
        if widget:
            widget.mouse_enter(
                x - widget.offsetx,
                y - widget.offsety,
            )
        self._has_cursor = widget

    def process_pointer_leave(self, x: int, y: int) -> None:
        if self._has_cursor:
            self._has_cursor.mouse_leave(
                x - self._has_cursor.offsetx,
                y - self._has_cursor.offsety,
            )
            self._has_cursor = None

    def process_pointer_motion(self, x: int, y: int) -> None:
        widget = self.get_widget_in_position(x, y)
        if widget and self._has_cursor and widget is not self._has_cursor:
            self._has_cursor.mouse_leave(
                x - self._has_cursor.offsetx,
                y - self._has_cursor.offsety,
            )
            widget.mouse_enter(
                x - widget.offsetx,
                y - widget.offsety,
            )
        self._has_cursor = widget

    def process_key_press(self, keycode: int) -> None:
        if self._has_keyboard:
            self._has_keyboard.process_key_press(keycode)

    def widget_grab_keyboard(self, widget: _Widget) -> None:
        """
        A widget can call this method to grab the keyboard focus
        and receive keyboard messages. When done,
        widget_ungrab_keyboard() must be called.
        """
        assert self.qtile is not None

        self._has_keyboard = widget
        self._saved_focus = self.qtile.current_window
        if self.window:
            self.window.focus(False)

    def widget_ungrab_keyboard(self) -> None:
        """
        Removes keyboard focus from the widget.
        """
        if self._saved_focus is not None:
            self._saved_focus.focus(False)
        self._has_keyboard = None

    def process_window_expose(self) -> None:
        """
        If the window is being redrawn we need to redraw borders too.
        """
        self._borders_drawn = False
        self.draw()

    def draw(self) -> None:
        assert self.qtile is not None

        if not self.widgets:
            return  # calling self._actual_draw in this case would cause a NameError.
        if not self._draw_queued:
            # Delay actually drawing the bar until the event loop is idle, and only once
            # even if this method is called multiple times during the same task.
            self.future = self.qtile.call_soon(self._actual_draw)
            self._draw_queued = True

    def _actual_draw(self) -> None:
        self._draw_queued = False
        self._resize(self._length, self.widgets)

        # We draw the border before the widgets
        if any(self.border_width) and not self._borders_drawn:
            # The border is drawn "outside" of the bar (i.e. not in the space that the
            # widgets occupy) so we need to add the additional space
            width = self.width + self.border_width[1] + self.border_width[3]
            height = self.height + self.border_width[0] + self.border_width[2]

            # line_opts is a list of tuples where each tuple represents the borders
            # in the order N, E, S, W. The border tuple contains two pairs of
            # co-ordinates for the start and end of the border.
            line_opts = [
                ((0, self.border_width[0] * 0.5), (width, self.border_width[0] * 0.5)),
                (
                    (width - (self.border_width[1] * 0.5), self.border_width[0]),
                    (width - (self.border_width[1] * 0.5), height - self.border_width[2]),
                ),
                (
                    (0, height - self.border_width[2] + (self.border_width[2] * 0.5)),
                    (width, height - self.border_width[2] + (self.border_width[2] * 0.5)),
                ),
                (
                    (self.border_width[3] * 0.5, self.border_width[0]),
                    (self.border_width[3] * 0.5, height - self.border_width[2]),
                ),
            ]

            self.drawer.clear(self.background)

            for border_width, colour, opts in zip(
                self.border_width, self.border_color, line_opts
            ):
                if not border_width:
                    continue

                move_to, line_to = opts

                # Draw the border
                self.drawer.set_source_rgb(colour)  # type: ignore [arg-type]
                self.drawer.ctx.set_line_width(border_width)
                self.drawer.ctx.move_to(*move_to)
                self.drawer.ctx.line_to(*line_to)
                self.drawer.ctx.stroke()

            self.drawer.draw(0, 0)

            # Prevent multiple redraws of borders
            self._borders_drawn = True

        for i in self.widgets:
            i.draw()
        end = i.offset + i.length  # pylint: disable=undefined-loop-variable
        # we verified that self.widgets is not empty in self.draw(), see above.
        if end < self._length:
            if self.horizontal:
                self.drawer.draw(offsetx=end, width=self._length - end)
            else:
                self.drawer.draw(offsety=end, height=self._length - end)

    @expose_command()
    def info(self) -> dict[str, Any]:
        return dict(
            size=self._size,
            length=self._length,
            width=self.width,
            height=self.height,
            position=self.position,
            widgets=[i.info() for i in self.widgets],
            window=self.window.wid if self.window else None,
        )

    def is_show(self) -> bool:
        return self._size != 0

    def show(self, is_show: bool = True) -> None:
        if is_show != self.is_show():
            if is_show:
                self._size = self._saved_size
                self._borders_drawn = False
                if self.window:
                    self.window.unhide()
            else:
                self._saved_size = self._size
                self._size = 0
                if self.window:
                    self.window.hide()
            if self.screen and self.screen.group:
                self.screen.group.layout_all()

    def adjust_reserved_space(self, size: int) -> None:
        if self._size:
            # is this necessary?
            self._size = self._initial_size

        for i, side in enumerate(NESW):
            if getattr(self.screen, side) is self:
                self._reserved_space[i] += size
            if self._reserved_space[i] < 0:
                raise ValueError("Gap/Bar can't reserve negative space.")

        self._reserved_space_updated = True

    @expose_command()
    def fake_button_press(
        self, screen: int, position: str, x: int, y: int, button: int = 1
    ) -> None:
        """
        Fake a mouse-button-press on the bar. Co-ordinates are relative
        to the top-left corner of the bar.

        Parameters
        ==========
        widgets :
            A list of widget objects.
        size :
            The "thickness" of the bar, i.e. the height of a horizontal bar, or the
            width of a vertical bar.
        """
        # TODO: drop the screen and position args, update relevant tests
        self.process_button_click(x, y, button)


BarType = typing.Union[Bar, Gap]<|MERGE_RESOLUTION|>--- conflicted
+++ resolved
@@ -245,24 +245,7 @@
             Gap._configure(self, qtile, screen)
             self._borders_drawn = False
 
-<<<<<<< HEAD
             if any(self.margin) or any(self.border_width) or self._reserved_space_updated:
-=======
-            if sum(self._initial_margin) or sum(self.border_width) or self._add_strut:
-                try:
-                    # Check if colours are valid but don't convert to rgba here
-                    if isinstance(self.border_color, list) and len(self.border_color) == 4:
-                        [rgb(col) for col in self.border_color]
-                    else:
-                        rgb(self.border_color)
-                        self.border_color = [self.border_color] * 4
-                except (ValueError, TypeError):
-                    logger.warning(
-                        "Invalid border_color specified. Borders will not be displayed."
-                    )
-                    self.border_width = [0, 0, 0, 0]
->>>>>>> 4736c0a3
-
                 # Increase the margin size for the border. The border will be drawn
                 # in this space so the empty space will just be the margin.
                 margin = [b + s for b, s in zip(self.border_width, self._reserved_space)]
