# Copyright (c) 2008, Aldo Cortesi. All rights reserved.
#
# Permission is hereby granted, free of charge, to any person obtaining a copy
# of this software and associated documentation files (the "Software"), to deal
# in the Software without restriction, including without limitation the rights
# to use, copy, modify, merge, publish, distribute, sublicense, and/or sell
# copies of the Software, and to permit persons to whom the Software is
# furnished to do so, subject to the following conditions:
#
# The above copyright notice and this permission notice shall be included in
# all copies or substantial portions of the Software.
#
# THE SOFTWARE IS PROVIDED "AS IS", WITHOUT WARRANTY OF ANY KIND, EXPRESS OR
# IMPLIED, INCLUDING BUT NOT LIMITED TO THE WARRANTIES OF MERCHANTABILITY,
# FITNESS FOR A PARTICULAR PURPOSE AND NONINFRINGEMENT. IN NO EVENT SHALL THE
# AUTHORS OR COPYRIGHT HOLDERS BE LIABLE FOR ANY CLAIM, DAMAGES OR OTHER
# LIABILITY, WHETHER IN AN ACTION OF CONTRACT, TORT OR OTHERWISE, ARISING FROM,
# OUT OF OR IN CONNECTION WITH THE SOFTWARE OR THE USE OR OTHER DEALINGS IN THE
# SOFTWARE.

from __future__ import annotations

import asyncio
import io
import logging
import os
import pickle
import shlex
import shutil
import signal
import subprocess
import tempfile
from typing import TYPE_CHECKING

import libqtile
from libqtile import bar, hook, ipc, utils
from libqtile.backend import base
from libqtile.command import interface
from libqtile.command.base import (
    CommandError,
    CommandException,
    CommandObject,
    ItemT,
)
from libqtile.command.client import InteractiveCommandClient
from libqtile.command.interface import IPCCommandServer, QtileCommandInterface
from libqtile.config import Click, Drag, Key, KeyChord, Match, Rule
from libqtile.config import ScratchPad as ScratchPadConfig
from libqtile.config import Screen
from libqtile.core.lifecycle import lifecycle
from libqtile.core.loop import LoopContext, QtileEventLoopPolicy
from libqtile.core.state import QtileState
from libqtile.dgroups import DGroups
from libqtile.extension.base import _Extension
from libqtile.group import _Group
from libqtile.log_utils import logger
from libqtile.scratchpad import ScratchPad
from libqtile.utils import get_cache_dir, send_notification
from libqtile.widget.base import _Widget

if TYPE_CHECKING:
    from typing import Any, Callable, Dict, List, Optional, Tuple, Union

    from typing_extensions import Literal

    from libqtile.layout.base import Layout


class Qtile(CommandObject):
    """This object is the `root` of the command graph"""

    current_screen: Screen
    dgroups: DGroups
    _eventloop: asyncio.AbstractEventLoop

    def __init__(
        self,
        kore: base.Core,
        config,  # mypy doesn't like the config's dynamic attributes
        no_spawn: bool = False,
        state: Optional[str] = None,
        socket_path: Optional[str] = None,
    ):
        self.core = kore
        self.config = config
        self.no_spawn = no_spawn
        self._state: Optional[Union[QtileState, str]] = state
        self.socket_path = socket_path

        self._drag: Optional[Tuple] = None
        self.mouse_map: Dict[int, List[Union[Click, Drag]]] = {}

        self.windows_map: Dict[int, base.WindowType] = {}
        self.widgets_map: Dict[str, _Widget] = {}
        self.groups_map: Dict[str, _Group] = {}
        self.groups: List[_Group] = []

        self.keys_map: Dict[Tuple[int, int], Union[Key, KeyChord]] = {}
        self.chord_stack: List[KeyChord] = []

        self.screens: List[Screen] = []

        libqtile.init(self)

        self._stopped_event: Optional[asyncio.Event] = None

        self.server = IPCCommandServer(self)

    def load_config(self, initial=False) -> None:
        try:
            self.config.load()
            self.config.validate()
        except Exception as e:
            send_notification("Configuration error", str(e))

        if hasattr(self.core, "wmname"):
            self.core.wmname = getattr(self.config, "wmname", "qtile")  # type: ignore

        self.dgroups = DGroups(self, self.config.groups, self.config.dgroups_key_binder)

        _Widget.global_defaults = self.config.widget_defaults
        _Extension.global_defaults = self.config.extension_defaults

        for installed_extension in _Extension.installed_extensions:
            installed_extension._configure(self)

        for i in self.groups:
            self.groups_map[i.name] = i

        for grp in self.config.groups:
            if isinstance(grp, ScratchPadConfig):
                sp = ScratchPad(grp.name, grp.dropdowns, grp.label, grp.single)
                sp._configure([self.config.floating_layout],
                              self.config.floating_layout, self)
                self.groups.append(sp)
                self.groups_map[sp.name] = sp

        self._process_screens(reloading=not initial)

        # Map and Grab keys
        for key in self.config.keys:
            self.grab_key(key)

        for button in self.config.mouse:
            self.grab_button(button)

        # no_spawn is set after the very first startup; we only want to run the
        # startup hook once.
        if not self.no_spawn:
            hook.fire("startup_once")
            self.no_spawn = True
        hook.fire("startup")

        if self._state:
            if isinstance(self._state, str):
                try:
                    with open(self._state, 'rb') as f:
                        st = pickle.load(f)
                        st.apply(self)
                except:  # noqa: E722
                    logger.exception("failed restoring state")
                finally:
                    os.remove(self._state)
            else:
                self._state.apply(self)

        self.core.distribute_windows(initial)

        if self._state:
            for screen in self.screens:
                screen.group.layout_all()
        self._state = None
        self.update_desktops()
        hook.subscribe.setgroup(self.update_desktops)

        if self.config.reconfigure_screens:
            hook.subscribe.screen_change(self.cmd_reconfigure_screens)

        if initial:
            hook.fire("startup_complete")

    def _prepare_socket_path(
        self,
        socket_path: Optional[str] = None,
    ) -> str:
        if socket_path is None:
            socket_path = ipc.find_sockfile(self.core.display_name)

        if os.path.exists(socket_path):
            os.unlink(socket_path)

        return socket_path

    def loop(self) -> None:
        asyncio.run(self.async_loop())

    async def async_loop(self) -> None:
        """Run the event loop

        Finalizes the Qtile instance on exit.
        """
        self._eventloop = asyncio.get_running_loop()
        # Set the event loop policy to facilitate access to main event loop
        asyncio.set_event_loop_policy(QtileEventLoopPolicy(self))
        self._stopped_event = asyncio.Event()
        self.core.setup_listener(self)
        try:
            async with LoopContext({
                signal.SIGTERM: self.stop,
                signal.SIGINT: self.stop,
                signal.SIGHUP: self.stop,
            }), ipc.Server(
                self._prepare_socket_path(self.socket_path),
                self.server.call,
            ):
                self.load_config(initial=True)
                await self._stopped_event.wait()
        finally:
            self.finalize()
            self.core.remove_listener()

    def stop(self) -> None:
        hook.fire("shutdown")
        lifecycle.behavior = lifecycle.behavior.TERMINATE
        self.core.graceful_shutdown()
        self._stop()

    def restart(self) -> None:
        hook.fire("restart")
        lifecycle.behavior = lifecycle.behavior.RESTART
        state_file = os.path.join(tempfile.gettempdir(), 'qtile-state')
        with open(state_file, 'wb') as f:
            self.dump_state(f)
        lifecycle.state_file = state_file
        self._stop()

    def _stop(self) -> None:
        logger.debug('Stopping qtile')
        if self._stopped_event is not None:
            self._stopped_event.set()

    def dump_state(self, buf) -> None:
        try:
            pickle.dump(QtileState(self), buf, protocol=0)
        except:  # noqa: E722
            logger.exception('Unable to pickle qtile state')

    def cmd_reload_config(self) -> None:
        """
        Reload the configuration file.
        """
        logger.debug('Reloading the configuration file')

        try:
            self.config.load()
        except Exception as error:
            logger.error("Configuration error: {}".format(error))
            send_notification("Configuration error", str(error))
            return

        self._state = QtileState(self, restart=False)
        self._finalize_configurables()
        hook.clear()
        self.ungrab_keys()
        self.chord_stack.clear()
        self.core.ungrab_buttons()
        self.mouse_map.clear()
        self.groups_map.clear()
        self.groups.clear()
        self.screens.clear()
        self.load_config()

    def _finalize_configurables(self) -> None:
        """
        Finalize objects that are instantiated within the config file. In addition to
        shutdown, these are finalized and then regenerated when reloading the config.
        """
        try:
            for widget in self.widgets_map.values():
                widget.finalize()
            self.widgets_map.clear()

            for layout in self.config.layouts:
                layout.finalize()

            for screen in self.screens:
                for gap in screen.gaps:
                    gap.finalize()
        except:  # noqa: E722
            logger.exception('exception during finalize')
        hook.clear()

    def finalize(self) -> None:
        self._finalize_configurables()
        self.core.finalize()

    def _process_screens(self, reloading=False) -> None:
        current_groups = [s.group for s in self.screens if hasattr(s, "group")]
        screens = []

        if hasattr(self.config, 'fake_screens'):
            screen_info = [(s.x, s.y, s.width, s.height) for s in self.config.fake_screens]
            config = self.config.fake_screens
        else:
            # Alias screens with the same x and y coordinates, taking largest
            xywh = {}  # type: Dict[Tuple[int, int], Tuple[int, int]]
            for sx, sy, sw, sh in self.core.get_screen_info():
                pos = (sx, sy)
                width, height = xywh.get(pos, (0, 0))
                xywh[pos] = (max(width, sw), max(height, sh))

            screen_info = [(x, y, w, h) for (x, y), (w, h) in xywh.items()]
            config = self.config.screens

        for i, (x, y, w, h) in enumerate(screen_info):
            if i + 1 > len(config):
                scr = Screen()
            else:
                scr = config[i]

            if not hasattr(self, "current_screen") or reloading:
                self.current_screen = scr
                reloading = False

            if len(self.groups) < i + 1:
                name = f"autogen_{i + 1}"
                self.add_group(name)
                logger.warning(f"Too few groups in config. Added group: {name}")

            if i < len(current_groups):
                grp = current_groups[i]
            else:
                for grp in self.groups:
                    if not grp.screen:
                        break

            scr._configure(self, i, x, y, w, h, grp)
            screens.append(scr)

        for screen in self.screens:
            if screen not in screens:
                for gap in screen.gaps:
                    if isinstance(gap, bar.Bar) and gap.window:
                        gap.kill_window()

        self.screens = screens

    def cmd_reconfigure_screens(self, ev: Any = None) -> None:
        """
        This can be used to set up screens again during run time. Intended usage is to
        be called when the screen_change hook is fired, responding to changes in
        physical monitor setup by configuring qtile.screens accordingly. The ev kwarg is
        ignored; it is here in case this function is hooked directly to screen_change.
        """
        logger.info("Reconfiguring screens.")
        self._process_screens()

        for group in self.groups:
            if group.screen:
                if group.screen in self.screens:
                    group.layout_all()
                else:
                    group.hide()

    def paint_screen(
        self, screen: Screen, image_path: str, mode: Optional[str] = None
    ) -> None:
        self.core.painter.paint(screen, image_path, mode)

    def process_key_event(self, keysym: int, mask: int) -> None:
        key = self.keys_map.get((keysym, mask), None)
        if key is None:
            logger.debug("Ignoring unknown keysym: {keysym}, mask: {mask}".format(keysym=keysym, mask=mask))
            return

        if isinstance(key, KeyChord):
            self.grab_chord(key)
        else:
            for cmd in key.commands:
                if cmd.check(self):
                    status, val = self.server.call(
                        (cmd.selectors, cmd.name, cmd.args, cmd.kwargs)
                    )
                    if status in (interface.ERROR, interface.EXCEPTION):
                        logger.error("KB command error %s: %s" % (cmd.name, val))
            if self.chord_stack and (self.chord_stack[-1].mode == "" or key.key == "Escape"):
                self.cmd_ungrab_chord()
            return

    def grab_keys(self) -> None:
        """Re-grab all of the keys configured in the key map

        Useful when a keyboard mapping event is received.
        """
        self.core.ungrab_keys()
        for key in self.keys_map.values():
            self.grab_key(key)

    def grab_key(self, key: Union[Key, KeyChord]) -> None:
        """Grab the given key event"""
        keysym, mask_key = self.core.grab_key(key)
        self.keys_map[(keysym, mask_key)] = key

    def ungrab_key(self, key: Union[Key, KeyChord]) -> None:
        """Ungrab a given key event"""
        keysym, mask_key = self.core.ungrab_key(key)
        self.keys_map.pop((keysym, mask_key))

    def ungrab_keys(self) -> None:
        """Ungrab all key events"""
        self.core.ungrab_keys()
        self.keys_map.clear()

    def grab_chord(self, chord: KeyChord) -> None:
        self.chord_stack.append(chord)
        if self.chord_stack:
            hook.fire("enter_chord", chord.mode)

        self.ungrab_keys()
        for key in chord.submappings:
            self.grab_key(key)

    def cmd_ungrab_chord(self) -> None:
        """Leave a chord mode"""
        hook.fire("leave_chord")

        self.ungrab_keys()
        if not self.chord_stack:
            logger.debug("cmd_ungrab_chord was called when no chord mode was active")
            return
        # The first pop is necessary: Otherwise we would be stuck in a mode;
        # we could not leave it: the code below would re-enter the old mode.
        self.chord_stack.pop()
        # Find another named mode or load the root keybindings:
        while self.chord_stack:
            chord = self.chord_stack.pop()
            if chord.mode != "":
                self.grab_chord(chord)
                break
        else:
            for key in self.config.keys:
                self.grab_key(key)

    def cmd_ungrab_all_chords(self) -> None:
        """Leave all chord modes and grab the root bindings"""
        hook.fire("leave_chord")
        self.ungrab_keys()
        self.chord_stack.clear()
        for key in self.config.keys:
            self.grab_key(key)

    def grab_button(self, button: Union[Click, Drag]) -> None:
        """Grab the given mouse button event"""
        try:
            button.modmask = self.core.grab_button(button)
        except utils.QtileError:
            logger.warning(f"Unknown modifier(s): {button.modifiers}")
            return
        if button.button_code not in self.mouse_map:
            self.mouse_map[button.button_code] = []
        self.mouse_map[button.button_code].append(button)

    def update_desktops(self) -> None:
        try:
            index = self.groups.index(self.current_group)
        # TODO: we should really only except ValueError here, AttributeError is
        # an annoying chicken and egg because we're accessing current_screen
        # (via current_group), and when we set up the initial groups, there
        # aren't any screens yet. This can probably be changed when #475 is
        # fixed.
        except (ValueError, AttributeError):
            index = 0

        self.core.update_desktops(self.groups, index)

    def add_group(
        self,
        name: str,
        layout: Optional[str] = None,
        layouts: Optional[List[Layout]] = None,
        label: Optional[str] = None,
    ) -> bool:
        if name not in self.groups_map.keys():
            g = _Group(name, layout, label=label)
            self.groups.append(g)
            if not layouts:
                layouts = self.config.layouts
            g._configure(layouts, self.config.floating_layout, self)
            self.groups_map[name] = g
            hook.fire("addgroup", name)
            hook.fire("changegroup")
            self.update_desktops()

            return True
        return False

    def delete_group(self, name: str) -> None:
        # one group per screen is needed
        if len(self.groups) == len(self.screens):
            raise ValueError("Can't delete all groups.")
        if name in self.groups_map.keys():
            group = self.groups_map[name]
            if group.screen and hasattr(group.screen, "previous_group"):
                target = group.screen.previous_group
            else:
                target = group.get_previous_group()

            # Find a group that's not currently on a screen to bring to the
            # front. This will terminate because of our check above.
            while target.screen:
                target = target.get_previous_group()
            for i in list(group.windows):
                i.togroup(target.name)
            if self.current_group.name == name:
                self.current_screen.set_group(target, save_prev=False)
            self.groups.remove(group)
            del(self.groups_map[name])
            hook.fire("delgroup", name)
            hook.fire("changegroup")
            self.update_desktops()

    def register_widget(self, w: _Widget) -> None:
        """Register a bar widget

        If a widget with the same name already exists, this will silently
        ignore that widget. However, this is not necessarily a bug. By default
        a widget's name is just ``self.__class__.lower()``, so putting multiple
        widgets of the same class will alias and one will be inaccessible.
        Since more than one groupbox widget is useful when you have more than
        one screen, this is a not uncommon occurrence. If you want to use the
        debug info for widgets with the same name, set the name yourself.
        """
        if w.name:
            if w.name in self.widgets_map:
                return
            self.widgets_map[w.name] = w

    @property
    def current_layout(self) -> Layout:
        return self.current_group.layout

    @property
    def current_group(self) -> _Group:
        return self.current_screen.group

    @property
    def current_window(self) -> Optional[base.Window]:
        return self.current_screen.group.current_window

    def reserve_space(
        self,
        reserved_space: Tuple[int, int, int, int],  # [left, right, top, bottom]
        screen: Screen,
    ) -> None:
        """
        Reserve some space at the edge(s) of a screen.
        """
        for i, pos in enumerate(["left", "right", "top", "bottom"]):
            if reserved_space[i]:
                gap = getattr(screen, pos)
                if isinstance(gap, bar.Bar):
                    gap.adjust_for_strut(reserved_space[i])
                elif isinstance(gap, bar.Gap):
                    gap.size += reserved_space[i]
                    if gap.size <= 0:
                        setattr(screen, pos, None)
                else:
                    setattr(screen, pos, bar.Gap(reserved_space[i]))
        screen.resize()

    def free_reserved_space(
        self,
        reserved_space: Tuple[int, int, int, int],  # [left, right, top, bottom]
        screen: Screen,
    ):
        """
        Free up space that has previously been reserved at the edge(s) of a screen.
        """
        # mypy can't work out that the new tuple is also length 4 (see mypy #7509)
        self.reserve_space(tuple(-i for i in reserved_space), screen)  # type: ignore

    def manage(self, win: base.WindowType) -> None:
        if isinstance(win, base.Internal):
            self.windows_map[win.wid] = win
            return

        if win.wid in self.windows_map:
            return

        hook.fire("client_new", win)

        # Window may be defunct because
        # it's been declared static in hook.
        if win.defunct:
            return
        self.windows_map[win.wid] = win
        if self.current_screen and not isinstance(win, base.Static):
            # Window may have been bound to a group in the hook.
            if not win.group and self.current_screen.group:
                self.current_screen.group.add(win, focus=win.can_steal_focus)
        self.core.update_client_list(self.windows_map)
        hook.fire("client_managed", win)

    def unmanage(self, wid: int) -> None:
        c = self.windows_map.get(wid)
        if c:
            hook.fire("client_killed", c)
            if isinstance(c, base.Static):
                if c.reserved_space:
                    self.free_reserved_space(c.reserved_space, c.screen)
            elif isinstance(c, base.Window):
                if c.group:
                    c.group.remove(c)
            del self.windows_map[wid]
            self.core.update_client_list(self.windows_map)

    def find_screen(self, x: int, y: int) -> Optional[Screen]:
        """Find a screen based on the x and y offset"""
        result = []
        for i in self.screens:
            if i.x <= x <= i.x + i.width and \
                    i.y <= y <= i.y + i.height:
                result.append(i)
        if len(result) == 1:
            return result[0]
        return None

    def find_closest_screen(self, x: int, y: int) -> Screen:
        """
        If find_screen returns None, then this basically extends a
        screen vertically and horizontally and see if x,y lies in the
        band.

        Only works if it can find a SINGLE closest screen, else we
        revert to _find_closest_closest.

        Useful when dragging a window out of a screen onto another but
        having leftmost corner above viewport.
        """
        normal = self.find_screen(x, y)
        if normal is not None:
            return normal
        x_match = []
        y_match = []
        for i in self.screens:
            if i.x <= x <= i.x + i.width:
                x_match.append(i)
            if i.y <= y <= i.y + i.height:
                y_match.append(i)
        if len(x_match) == 1:
            return x_match[0]
        if len(y_match) == 1:
            return y_match[0]
        return self._find_closest_closest(x, y, x_match + y_match)

    def _find_closest_closest(
        self, x: int, y: int, candidate_screens: List[Screen]
    ) -> Screen:
        """
        if find_closest_screen can't determine one, we've got multiple
        screens, so figure out who is closer.  We'll calculate using
        the square of the distance from the center of a screen.

        Note that this could return None if x, y is right/below all
        screens (shouldn't happen but we don't do anything about it
        here other than returning None)
        """
        closest_distance: Optional[float] = None  # because mypy only considers first value
        if not candidate_screens:
            # try all screens
            candidate_screens = self.screens
        # if left corner is below and right of screen
        # it can't really be a candidate
        candidate_screens = [
            s for s in candidate_screens
            if x < s.x + s.width and y < s.y + s.height
        ]
        closest_screen = candidate_screens[0]
        for s in candidate_screens:
            middle_x = s.x + s.width / 2
            middle_y = s.y + s.height / 2
            distance = (x - middle_x) ** 2 + (y - middle_y) ** 2
            if closest_distance is None or distance < closest_distance:
                closest_distance = distance
                closest_screen = s
        return closest_screen

    def process_button_click(
        self, button_code: int, modmask: int, x: int, y: int
    ) -> bool:
        handled = False
        for m in self.mouse_map.get(button_code, []):
            if not m.modmask == modmask:
                continue

            if isinstance(m, Click):
                for i in m.commands:
                    if i.check(self):
                        status, val = self.server.call(
                            (i.selectors, i.name, i.args, i.kwargs))
                        if status in (interface.ERROR, interface.EXCEPTION):
                            logger.error(
                                "Mouse command error %s: %s" % (i.name, val)
                            )
                        handled = True
            elif isinstance(m, Drag):
                if m.start:
                    i = m.start
                    status, val = self.server.call(
                        (i.selectors, i.name, i.args, i.kwargs))
                    if status in (interface.ERROR, interface.EXCEPTION):
                        logger.error(
                            "Mouse command error %s: %s" % (i.name, val)
                        )
                        continue
                else:
                    val = (0, 0)
                self._drag = (x, y, val[0], val[1], m.commands)
                self.core.grab_pointer()
                handled = True

        return handled

    def process_button_release(self, button_code: int, modmask: int) -> bool:
        if self._drag is not None:
            for m in self.mouse_map.get(button_code, []):
                if isinstance(m, Drag):
                    self._drag = None
                    self.core.ungrab_pointer()
                    return True
        return False

    def process_button_motion(self, x: int, y: int) -> None:
        if self._drag is None:
            return
        ox, oy, rx, ry, cmd = self._drag
        dx = x - ox
        dy = y - oy
        if dx or dy:
            for i in cmd:
                if i.check(self):
                    status, val = self.server.call((
                        i.selectors,
                        i.name,
                        i.args + (rx + dx, ry + dy),
                        i.kwargs
                    ))
                    if status in (interface.ERROR, interface.EXCEPTION):
                        logger.error(
                            "Mouse command error %s: %s" % (i.name, val)
                        )

    def warp_to_screen(self) -> None:
        if self.current_screen:
            scr = self.current_screen
            self.core.warp_pointer(scr.x + scr.dwidth // 2, scr.y + scr.dheight // 2)

    def focus_screen(self, n: int, warp: bool = True) -> None:
        """Have Qtile move to screen and put focus there"""
        if n >= len(self.screens):
            return
        old = self.current_screen
        self.current_screen = self.screens[n]
        if old != self.current_screen:
            hook.fire("current_screen_change")
            hook.fire("setgroup")
            old.group.layout_all()
            self.current_group.focus(self.current_window, warp)
            if self.current_window is None and warp:
                self.warp_to_screen()

    def move_to_group(self, group: str) -> None:
        """Create a group if it doesn't exist and move
        the current window there"""
        if self.current_window and group:
            self.add_group(group)
            self.current_window.togroup(group)

    def _items(self, name: str) -> ItemT:
        if name == "group":
            return True, list(self.groups_map.keys())
        elif name == "layout":
            return True, list(range(len(self.current_group.layouts)))
        elif name == "widget":
            return False, list(self.widgets_map.keys())
        elif name == "bar":
            return False, [x.position for x in self.current_screen.gaps]
        elif name == "window":
            return True, list(self.windows_map.keys())
        elif name == "screen":
            return True, list(range(len(self.screens)))
        elif name == "core":
            return True, []
        return None

    def _select(self, name: str, sel: Optional[Union[str, int]]) -> Optional[CommandObject]:
        if name == "group":
            if sel is None:
                return self.current_group
            else:
                return self.groups_map.get(sel)  # type: ignore
        elif name == "layout":
            if sel is None:
                return self.current_group.layout
            else:
                return utils.lget(self.current_group.layouts, sel)
        elif name == "widget":
            return self.widgets_map.get(sel)  # type: ignore
        elif name == "bar":
            return getattr(self.current_screen, sel)  # type: ignore
        elif name == "window":
            if sel is None:
                return self.current_window
            else:
                return self.windows_map.get(sel)  # type: ignore
        elif name == "screen":
            if sel is None:
                return self.current_screen
            else:
                return utils.lget(self.screens, sel)
        elif name == "core":
            return self.core
        return None

    def call_soon(self, func: Callable, *args) -> asyncio.Handle:
        """ A wrapper for the event loop's call_soon which also flushes the core's
        event queue after func is called. """
        def f():
            func(*args)
            self.core.flush()
        return self._eventloop.call_soon(f)

    def call_soon_threadsafe(self, func: Callable, *args) -> asyncio.Handle:
        """ Another event loop proxy, see `call_soon`. """
        def f():
            func(*args)
            self.core.flush()
        return self._eventloop.call_soon_threadsafe(f)

    def call_later(self, delay, func: Callable, *args) -> asyncio.TimerHandle:
        """ Another event loop proxy, see `call_soon`. """
        def f():
            func(*args)
            self.core.flush()
        return self._eventloop.call_later(delay, f)

    def run_in_executor(self, func: Callable, *args):
        """ A wrapper for running a function in the event loop's default
        executor. """
        return self._eventloop.run_in_executor(None, func, *args)

    def cmd_debug(self) -> None:
        """Set log level to DEBUG"""
        logger.setLevel(logging.DEBUG)
        logger.debug('Switching to DEBUG threshold')

    def cmd_info(self) -> None:
        """Set log level to INFO"""
        logger.setLevel(logging.INFO)
        logger.info('Switching to INFO threshold')

    def cmd_warning(self) -> None:
        """Set log level to WARNING"""
        logger.setLevel(logging.WARNING)
        logger.warning('Switching to WARNING threshold')

    def cmd_error(self) -> None:
        """Set log level to ERROR"""
        logger.setLevel(logging.ERROR)
        logger.error('Switching to ERROR threshold')

    def cmd_critical(self) -> None:
        """Set log level to CRITICAL"""
        logger.setLevel(logging.CRITICAL)
        logger.critical('Switching to CRITICAL threshold')

    def cmd_loglevel(self) -> int:
        return logger.level

    def cmd_loglevelname(self) -> str:
        return logging.getLevelName(logger.level)

    def cmd_pause(self) -> None:
        """Drops into pdb"""
        import pdb
        pdb.set_trace()

    def cmd_groups(self) -> Dict[str, Dict[str, Any]]:
        """Return a dictionary containing information for all groups

        Examples
        ========

            groups()
        """
        return {i.name: i.info() for i in self.groups}

    def cmd_display_kb(self, *args) -> str:
        """Display table of key bindings"""
        class FormatTable:
            def __init__(self):
                self.max_col_size = []
                self.rows = []

            def add(self, row):
                n = len(row) - len(self.max_col_size)
                if n > 0:
                    self.max_col_size += [0] * n
                for i, f in enumerate(row):
                    if len(f) > self.max_col_size[i]:
                        self.max_col_size[i] = len(f)
                self.rows.append(row)

            def getformat(self):
                format_string = " ".join("%-{0:d}s".format(max_col_size + 2) for max_col_size in self.max_col_size)
                return format_string + "\n", len(self.max_col_size)

            def expandlist(self, list, n):
                if not list:
                    return ["-" * max_col_size for max_col_size in self.max_col_size]
                n -= len(list)
                if n > 0:
                    list += [""] * n
                return list

            def __str__(self):
                format, n = self.getformat()
                return "".join([format % tuple(self.expandlist(row, n)) for row in self.rows])

        result = FormatTable()
        result.add(["Mode", "KeySym", "Mod", "Command", "Desc"])
        result.add([])
        rows = []

        def walk_binding(k: Union[Key, KeyChord], mode: str) -> None:
            nonlocal rows
            modifiers, name = ", ".join(k.modifiers), k.key
            if isinstance(k, Key):
                if not k.commands:
                    return
                allargs = ", ".join(
                    [value.__name__ if callable(value) else repr(value)
                     for value in k.commands[0].args] +
                    ["%s = %s" % (keyword, repr(value)) for keyword, value in k.commands[0].kwargs.items()]
                )
                rows.append((mode, name, modifiers,
                             "{:s}({:s})".format(k.commands[0].name, allargs), k.desc))
                return
            if isinstance(k, KeyChord):
                new_mode_s = k.mode if k.mode else "<unnamed>"
                new_mode = (k.mode if mode == "<root>" else
                            "{}>{}".format(mode, k.mode if k.mode else "_"))
                rows.append((mode, name, modifiers, "", "Enter {:s} mode".format(new_mode_s)))
                for s in k.submappings:
                    walk_binding(s, new_mode)
                return
            raise TypeError("Unexpected type: {}".format(type(k)))

        for k in self.config.keys:
            walk_binding(k, "<root>")
        rows.sort()
        for row in rows:
            result.add(row)
        return str(result)

    def cmd_list_widgets(self) -> List[str]:
        """List of all addressible widget names"""
        return list(self.widgets_map.keys())

    def cmd_to_layout_index(
        self, index: str, name: Optional[str] = None
    ) -> None:
        """Switch to the layout with the given index in self.layouts.

        Parameters
        ==========
        index :
            Index of the layout in the list of layouts.
        name :
            Group name. If not specified, the current group is assumed.
        """
        if name is not None:
            group = self.groups_map[name]
        else:
            group = self.current_group
        group.use_layout(index)

    def cmd_next_layout(self, name: Optional[str] = None) -> None:
        """Switch to the next layout.

        Parameters
        ==========
        name :
            Group name. If not specified, the current group is assumed
        """
        if name is not None:
            group = self.groups_map[name]
        else:
            group = self.current_group
        group.use_next_layout()

    def cmd_prev_layout(self, name: Optional[str] = None) -> None:
        """Switch to the previous layout.

        Parameters
        ==========
        name :
            Group name. If not specified, the current group is assumed
        """
        if name is not None:
            group = self.groups_map[name]
        else:
            group = self.current_group
        group.use_previous_layout()

    def cmd_screens(self) -> List[Dict[str, Any]]:
        """Return a list of dictionaries providing information on all screens"""
        lst = [dict(
            index=i.index,
            group=i.group.name if i.group is not None else None,
            x=i.x,
            y=i.y,
            width=i.width,
            height=i.height,
            gaps=dict(
                top=i.top.geometry() if i.top else None,
                bottom=i.bottom.geometry() if i.bottom else None,
                left=i.left.geometry() if i.left else None,
                right=i.right.geometry() if i.right else None,
            )
        ) for i in self.screens]
        return lst

    def cmd_simulate_keypress(self, modifiers, key) -> None:
        """Simulates a keypress on the focused window.

        Parameters
        ==========
        modifiers :
            A list of modifier specification strings. Modifiers can be one of
            "shift", "lock", "control" and "mod1" - "mod5".
        key :
            Key specification.

        Examples
        ========
            simulate_keypress(["control", "mod2"], "k")
        """
        try:
            self.core.simulate_keypress(modifiers, key)
        except utils.QtileError as e:
            raise CommandError(str(e))

    def cmd_validate_config(self) -> None:
        try:
            self.config.load()
        except Exception as error:
            send_notification("Configuration check", str(error))
        else:
            send_notification("Configuration check", "No error found!")

    def cmd_restart(self) -> None:
        """Restart qtile"""
        if not self.core.supports_restarting:
            raise CommandError(f"Backend does not support restarting: {self.core.name}")

        try:
            self.config.load()
        except Exception as error:
            logger.error("Preventing restart because of a configuration error: {}".format(error))
            send_notification("Configuration error", str(error))
            return
        self.restart()

    def cmd_spawn(self, cmd: Union[str, List[str]], shell: bool = False) -> int:
        """Run cmd, in a shell or not (default).

        cmd may be a string or a list (similar to subprocess.Popen).

        Examples
        ========

            spawn("firefox")

            spawn(["xterm", "-T", "Temporary terminal"])
        """
        if isinstance(cmd, str):
            args = shlex.split(cmd)
        else:
            args = list(cmd)
            cmd = subprocess.list2cmdline(args)

        to_lookup = args[0]
        if shell:
            args = ["/bin/sh", "-c", cmd]

        if shutil.which(to_lookup) is None:
            logger.error("couldn't find `{}`".format(to_lookup))
            return -1

        r, w = os.pipe()
        pid = os.fork()
        if pid < 0:
            os.close(r)
            os.close(w)
            return pid

        if pid == 0:
            os.close(r)

            # close qtile's stdin, stdout, stderr so the called process doesn't
            # pollute our xsession-errors.
            os.close(0)
            os.close(1)
            os.close(2)

            pid2 = os.fork()
            if pid2 == 0:
                os.close(w)
                try:
                    # if qtile was installed in a virutal env, we don't
                    # necessarily want to propagate that to children
                    # applications, since it may change e.g. the behavior
                    # of shells that spawn python applications
                    del os.environ['VIRTUAL_ENV']
                except KeyError:
                    pass

                # Open /dev/null as stdin, stdout, stderr
                try:
                    fd = os.open(os.devnull, os.O_RDWR)
                except OSError:
                    # This shouldn't happen, catch it just in case
                    pass
                else:
                    # For Python >=3.4, need to set file descriptor to inheritable
                    try:
                        os.set_inheritable(fd, True)
                    except AttributeError:
                        pass

                    # Again, this shouldn't happen, but we should just check
                    if fd > 0:
                        os.dup2(fd, 0)

                    os.dup2(fd, 1)
                    os.dup2(fd, 2)

                try:
                    os.execvp(args[0], args)
                except OSError:
                    # can't log here since we forked :(
                    pass

                os._exit(1)
            else:
                # Here it doesn't matter if fork failed or not, we just write
                # its return code and exit.
                os.write(w, str(pid2).encode())
                os.close(w)

                # sys.exit raises SystemExit, which will then be caught by our
                # top level catchall and we'll end up with two qtiles; os._exit
                # actually calls exit.
                os._exit(0)
        else:
            os.close(w)
            os.waitpid(pid, 0)

            # 1024 bytes should be enough for any pid. :)
            pid = int(os.read(r, 1024))
            os.close(r)
            return pid

    def cmd_status(self) -> Literal["OK"]:
        """Return "OK" if Qtile is running"""
        return "OK"

    def cmd_sync(self) -> None:
        """
        Sync the backend's event queue. Should only be used for development.
        """
        self.core.flush()

    def cmd_to_screen(self, n: int) -> None:
        """Warp focus to screen n, where n is a 0-based screen number

        Examples
        ========

            to_screen(0)
        """
        self.focus_screen(n)

    def cmd_next_screen(self) -> None:
        """Move to next screen"""
        self.focus_screen(
            (self.screens.index(self.current_screen) + 1) % len(self.screens)
        )

    def cmd_prev_screen(self) -> None:
        """Move to the previous screen"""
        self.focus_screen(
            (self.screens.index(self.current_screen) - 1) % len(self.screens)
        )

<<<<<<< HEAD
    def cmd_swap_screens(self, reverse = False):
        """Switch groups between active screens"""
        prev_group = None
        screens = self.screens[::-1] if reverse else self.screens
        for screen in screens:
            if prev_group is None:
                prev_group = screen.group
                continue
            screen.set_group(prev_group)
            self.cmd_next_screen()

    def cmd_windows(self):
=======
    def cmd_windows(self) -> List[Dict[str, Any]]:
>>>>>>> 2113c960
        """Return info for each client window"""
        return [
            i.info() for i in self.windows_map.values()
            if not isinstance(i, base.Internal)
        ]

    def cmd_internal_windows(self) -> List[Dict[str, Any]]:
        """Return info for each internal window (bars, for example)"""
        return [
            i.info() for i in self.windows_map.values()
            if isinstance(i, base.Internal)
        ]

    def cmd_qtile_info(self) -> Dict:
        """Returns a dictionary of info on the Qtile instance"""
        return {}

    def cmd_shutdown(self) -> None:
        """Quit Qtile"""
        self.stop()

    def cmd_switch_groups(self, namea: str, nameb: str) -> None:
        """Switch position of two groups by name"""
        if namea not in self.groups_map or nameb not in self.groups_map:
            return

        indexa = self.groups.index(self.groups_map[namea])
        indexb = self.groups.index(self.groups_map[nameb])

        self.groups[indexa], self.groups[indexb] = \
            self.groups[indexb], self.groups[indexa]
        hook.fire("setgroup")

        # update window _NET_WM_DESKTOP
        for group in (self.groups[indexa], self.groups[indexb]):
            for w in group.windows:
                w.group = group

    def find_window(self, wid: int) -> None:
        window = self.windows_map.get(wid)
        if window and isinstance(window, base.Window) and window.group:
            if not window.group.screen:
                self.current_screen.set_group(window.group)
            window.group.focus(window, False)

    def cmd_findwindow(self, prompt: str = "window", widget: str = "prompt") -> None:
        """Launch prompt widget to find a window of the given name

        Parameters
        ==========
        prompt :
            Text with which to prompt user (default: "window")
        widget :
            Name of the prompt widget (default: "prompt")
        """
        mb = self.widgets_map.get(widget)
        if not mb:
            logger.error("No widget named '{0:s}' present.".format(widget))
            return

        mb.start_input(
            prompt,
            self.find_window,
            "window",
            strict_completer=True
        )

    def cmd_next_urgent(self) -> None:
        """Focus next window with urgent hint"""
        try:
            nxt = [w for w in self.windows_map.values() if w.urgent][0]
            assert isinstance(nxt, base.Window)
            if nxt.group:
                nxt.group.cmd_toscreen()
                nxt.group.focus(nxt)
            else:
                self.current_screen.group.add(nxt)
                self.current_screen.group.focus(nxt)
        except IndexError:
            pass  # no window had urgent set

    def cmd_togroup(self, prompt: str = "group", widget: str = "prompt") -> None:
        """Launch prompt widget to move current window to a given group

        Parameters
        ==========
        prompt :
            Text with which to prompt user (default: "group")
        widget :
            Name of the prompt widget (default: "prompt")
        """
        if not self.current_window:
            logger.warning("No window to move")
            return

        mb = self.widgets_map.get(widget)
        if not mb:
            logger.error("No widget named '{0:s}' present.".format(widget))
            return

        mb.start_input(prompt, self.move_to_group, "group", strict_completer=True)

    def cmd_switchgroup(self, prompt: str = "group", widget: str = "prompt") -> None:
        """Launch prompt widget to switch to a given group to the current screen

        Parameters
        ==========
        prompt :
            Text with which to prompt user (default: "group")
        widget :
            Name of the prompt widget (default: "prompt")
        """
        def f(group):
            if group:
                try:
                    self.groups_map[group].cmd_toscreen()
                except KeyError:
                    logger.warning("No group named '{0:s}' present.".format(group))

        mb = self.widgets_map.get(widget)
        if not mb:
            logger.error("No widget named '{0:s}' present.".format(widget))
            return

        mb.start_input(prompt, f, "group", strict_completer=True)

    def cmd_labelgroup(self, prompt: str = "label", widget: str = "prompt") -> None:
        """Launch prompt widget to label the current group

        Parameters
        ==========
        prompt :
            Text with which to prompt user (default: "label")
        widget :
            Name of the prompt widget (default: "prompt")
        """
        def f(name):
            self.current_group.cmd_set_label(name or None)

        try:
            mb = self.widgets_map[widget]
            mb.start_input(prompt, f, allow_empty_input=True)
        except KeyError:
            logger.error("No widget named '{0:s}' present.".format(widget))

    def cmd_spawncmd(
        self,
        prompt: str = "spawn",
        widget: str = "prompt",
        command: str = "%s",
        complete: str = "cmd",
        shell: bool = True,
    ) -> None:
        """Spawn a command using a prompt widget, with tab-completion.

        Parameters
        ==========
        prompt :
            Text with which to prompt user (default: "spawn: ").
        widget :
            Name of the prompt widget (default: "prompt").
        command :
            command template (default: "%s").
        complete :
            Tab completion function (default: "cmd")
        """
        def f(args):
            if args:
                self.cmd_spawn(command % args, shell=shell)
        try:
            mb = self.widgets_map[widget]
            mb.start_input(prompt, f, complete)
        except KeyError:
            logger.error("No widget named '{0:s}' present.".format(widget))

    def cmd_qtilecmd(
        self,
        prompt: str = "command",
        widget: str = "prompt",
        messenger: str = "xmessage",
    ) -> None:
        """Execute a Qtile command using the client syntax

        Tab completion aids navigation of the command tree

        Parameters
        ==========
        prompt :
            Text to display at the prompt (default: "command: ")
        widget :
            Name of the prompt widget (default: "prompt")
        messenger :
            Command to display output, set this to None to disable (default:
            "xmessage")
        """
        def f(cmd):
            if cmd:
                # c here is used in eval() below
                q = QtileCommandInterface(self)
                c = InteractiveCommandClient(q)  # noqa: F841
                try:
                    cmd_arg = str(cmd).split(' ')
                except AttributeError:
                    return
                cmd_len = len(cmd_arg)
                if cmd_len == 0:
                    logger.debug('No command entered.')
                    return
                try:
                    result = eval(u'c.{0:s}'.format(cmd))
                except (CommandError, CommandException, AttributeError) as err:
                    logger.error(err)
                    result = None
                if result is not None:
                    from pprint import pformat
                    message = pformat(result)
                    if messenger:
                        self.cmd_spawn('{0:s} "{1:s}"'.format(messenger, message))
                    logger.debug(result)

        mb = self.widgets_map[widget]
        if not mb:
            logger.error("No widget named {0:s} present.".format(widget))
            return
        mb.start_input(prompt, f, "qshell")

    def cmd_addgroup(
        self,
        group: str,
        label: Optional[str] = None,
        layout: Optional[str] = None,
        layouts: Optional[List[Layout]] = None,
    ) -> bool:
        """Add a group with the given name"""
        return self.add_group(name=group, layout=layout, layouts=layouts, label=label)

    def cmd_delgroup(self, group: str) -> None:
        """Delete a group with the given name"""
        self.delete_group(group)

    def cmd_add_rule(
        self,
        match_args: Dict[str, Any],
        rule_args: Dict[str, Any],
        min_priorty: bool = False,
    ):
        """Add a dgroup rule, returns rule_id needed to remove it

        Parameters
        ==========
        match_args :
            config.Match arguments
        rule_args :
            config.Rule arguments
        min_priorty :
            If the rule is added with minimum priority (last) (default: False)
        """
        if not self.dgroups:
            logger.warning('No dgroups created')
            return

        match = Match(**match_args)
        rule = Rule([match], **rule_args)
        return self.dgroups.add_rule(rule, min_priorty)

    def cmd_remove_rule(self, rule_id: int) -> None:
        """Remove a dgroup rule by rule_id"""
        self.dgroups.remove_rule(rule_id)

    def cmd_hide_show_bar(
        self,
        position: Literal["top", "bottom", "left", "right", "all"] = "all",
    ) -> None:
        """Toggle visibility of a given bar

        Parameters
        ==========
        position :
            one of: "top", "bottom", "left", "right", or "all" (default: "all")
        """
        if position in ["top", "bottom", "left", "right"]:
            bar = getattr(self.current_screen, position)
            if bar:
                bar.show(not bar.is_show())
                self.current_group.layout_all()
            else:
                logger.warning(
                    "Not found bar in position '%s' for hide/show." % position)
        elif position == "all":
            screen = self.current_screen
            is_show = None
            for bar in [screen.left, screen.right, screen.top, screen.bottom]:
                if bar:
                    if is_show is None:
                        is_show = not bar.is_show()
                    bar.show(is_show)
            if is_show is not None:
                self.current_group.layout_all()
            else:
                logger.warning("Not found bar for hide/show.")
        else:
            logger.warning("Invalid position value:{0:s}".format(position))

    def cmd_get_state(self) -> str:
        """Get pickled state for restarting qtile"""
        buf = io.BytesIO()
        self.dump_state(buf)
        state = buf.getvalue().decode(errors="backslashreplace")
        logger.debug('State = ')
        logger.debug(''.join(state.split('\n')))
        return state

    def cmd_tracemalloc_toggle(self) -> None:
        """Toggle tracemalloc status

        Running tracemalloc is required for `qtile top`
        """
        import tracemalloc

        if not tracemalloc.is_tracing():
            tracemalloc.start()
        else:
            tracemalloc.stop()

    def cmd_tracemalloc_dump(self) -> Tuple[bool, str]:
        """Dump tracemalloc snapshot"""
        import tracemalloc

        if not tracemalloc.is_tracing():
            return False, "Trace not started"
        cache_directory = get_cache_dir()
        malloc_dump = os.path.join(cache_directory, "qtile_tracemalloc.dump")
        tracemalloc.take_snapshot().dump(malloc_dump)
        return True, malloc_dump

    def cmd_get_test_data(self) -> Any:
        """
        Returns any content arbitrarily set in the self.test_data attribute.
        Useful in tests.
        """
        return self.test_data  # type: ignore

    def cmd_run_extension(self, extension: _Extension) -> None:
        """Run extensions"""
        extension.run()<|MERGE_RESOLUTION|>--- conflicted
+++ resolved
@@ -1204,8 +1204,7 @@
             (self.screens.index(self.current_screen) - 1) % len(self.screens)
         )
 
-<<<<<<< HEAD
-    def cmd_swap_screens(self, reverse = False):
+    def cmd_swap_screens(self, reverse=False):
         """Switch groups between active screens"""
         prev_group = None
         screens = self.screens[::-1] if reverse else self.screens
@@ -1216,10 +1215,7 @@
             screen.set_group(prev_group)
             self.cmd_next_screen()
 
-    def cmd_windows(self):
-=======
     def cmd_windows(self) -> List[Dict[str, Any]]:
->>>>>>> 2113c960
         """Return info for each client window"""
         return [
             i.info() for i in self.windows_map.values()
