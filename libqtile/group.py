import command
import hook
import window
import utils
import contextlib
import xcb
import xcb.xproto


class _Group(command.CommandObject):
    """
        A group is a container for a bunch of windows, analogous to workspaces
        in other window managers. Each client window managed by the window
        manager belongs to exactly one group.
    """
    def __init__(self, name, layout=None):
        self.name = name
        self.customLayout = layout  # will be set on _configure
        self.windows = set()
        self.qtile = None
        self.layouts = []
        self.floating_layout = None
        self.currentWindow = None
        self.screen = None
        self.currentLayout = None

    def _configure(self, layouts, floating_layout, qtile):
        self.screen = None
        self.currentLayout = 0
        self.currentWindow = None
        self.windows = set()
        self.qtile = qtile
        self.layouts = [i.clone(self) for i in layouts]
        self.floating_layout = floating_layout.clone(self)
        if self.customLayout is not None:
            self.layout = self.customLayout
            self.customLayout = None

    @property
    def layout(self):
        return self.layouts[self.currentLayout]

    @layout.setter
    def layout(self, layout):
        """
            "layout" is a string with matching the name of a Layout object.
        """
        for index, obj in enumerate(self.layouts):
            if obj.name == layout:
                self.currentLayout = index
                hook.fire(
                    "layout_change",
                    self.layouts[self.currentLayout],
                    self
                )
                self.layoutAll()
                return
        raise ValueError("No such layout: %s" % layout)

    def nextLayout(self):
        self.layout.hide()
        self.currentLayout = (self.currentLayout + 1) % (len(self.layouts))
        hook.fire("layout_change", self.layouts[self.currentLayout], self)
        self.layoutAll()
        screen = self.screen.get_rect()
        self.layout.show(screen)

    def prevLayout(self):
        self.layout.hide()
        self.currentLayout = (self.currentLayout - 1) % (len(self.layouts))
        hook.fire("layout_change", self.layouts[self.currentLayout], self)
        self.layoutAll()
        screen = self.screen.get_rect()
        self.layout.show(screen)

    def layoutAll(self, warp=False):
        """
        Layout the floating layer, then the current layout.

        If we have have a currentWindow give it focus, optionally
        moving warp to it.
        """
        if self.screen and len(self.windows):
            with self.disableMask(xcb.xproto.EventMask.EnterWindow):
                normal = [x for x in self.windows if not x.floating]
                floating = [
                    x for x in self.windows
                    if x.floating and not x.minimized
                ]
                screen = self.screen.get_rect()
                if normal:
                    self.layout.layout(normal, screen)
                if floating:
                    self.floating_layout.layout(floating, screen)
                if self.currentWindow and \
                        self.screen == self.qtile.currentScreen:
                    self.currentWindow.focus(warp)

    def _setScreen(self, screen):
        """
        Set this group's screen to new_screen
        """
        if screen == self.screen:
            return
        self.screen = screen
        if self.screen:
            # move all floating guys offset to new screen
            self.floating_layout.to_screen(self.screen)
            self.layoutAll()
            rect = self.screen.get_rect()
            self.floating_layout.show(rect)
            self.layout.show(rect)
        else:
            self.hide()

    def hide(self):
        self.screen = None
        with self.disableMask(xcb.xproto.EventMask.EnterWindow |
                              xcb.xproto.EventMask.FocusChange |
                              xcb.xproto.EventMask.LeaveWindow):
            for i in self.windows:
                i.hide()
            self.layout.hide()

    @contextlib.contextmanager
    def disableMask(self, mask):
        for i in self.windows:
            i._disableMask(mask)
        yield
        for i in self.windows:
            i._resetMask()

    def focus(self, win, warp):
        """
            if win is in the group, blur any windows and call
            ``focus`` on the layout (in case it wants to track
            anything), fire focus_change hook and invoke layoutAll.

            warp - warp pointer to win
        """
        if self.qtile._drag:
            # don't change focus while dragging windows
            return
        if win:
            if not win in self.windows:
                return
            else:
                self.currentWindow = win
                if win.floating:
                    for l in self.layouts:
                        l.blur()
                    self.floating_layout.focus(win)
                else:
                    self.floating_layout.blur()
                    for l in self.layouts:
                        l.focus(win)
        else:
            self.currentWindow = None
        hook.fire("focus_change")
        # !!! note that warp isn't hooked up now
        self.layoutAll(warp)

    def info(self):
        return dict(
            name=self.name,
            focus=self.currentWindow.name if self.currentWindow else None,
            windows=[i.name for i in self.windows],
            layout=self.layout.name,
            floating_info=self.floating_layout.info(),
            screen=self.screen.index if self.screen else None
        )

    def add(self, win):
        hook.fire("group_window_add")
        self.windows.add(win)
        win.group = self
        try:
            if win.window.get_net_wm_state() == 'fullscreen' and \
                    self.qtile.config.auto_fullscreen:
                win._float_state = window.FULLSCREEN
            elif self.floating_layout.match(win):
                # !!! tell it to float, can't set floating
                # because it's too early
                # so just set the flag underneath
                win._float_state = window.FLOATING
        except (xcb.xproto.BadWindow, xcb.xproto.BadAccess):
            pass  # doesn't matter
        if win.floating:
            self.floating_layout.add(win)
        else:
            for i in self.layouts:
                i.add(win)
        self.focus(win, True)

    def remove(self, win):
        self.windows.remove(win)
        win.group = None
        nextfocus = None
        if win.floating:
            nextfocus = self.floating_layout.remove(win)
            if nextfocus is None:
                nextfocus = self.layout.focus_first()
            if nextfocus is None:
                nextfocus = self.floating_layout.focus_first()
        else:
            for i in self.layouts:
                if i is self.layout:
                    nextfocus = i.remove(win)
                else:
                    i.remove(win)
            if nextfocus is None:
                nextfocus = self.floating_layout.focus_first()
            if nextfocus is None:
                nextfocus = self.layout.focus_first()
        self.focus(nextfocus, True)
        #else: TODO: change focus

    def mark_floating(self, win, floating):
        if floating and win in self.floating_layout.clients:
            # already floating
            pass
        elif floating:
            for i in self.layouts:
                i.remove(win)
                if win is self.currentWindow:
                    i.blur()
            self.floating_layout.add(win)
            if win is self.currentWindow:
                self.floating_layout.focus(win)
        else:
            self.floating_layout.remove(win)
            self.floating_layout.blur()
            for i in self.layouts:
                i.add(win)
                if win is self.currentWindow:
                    i.focus(win)
        self.layoutAll()

    def _items(self, name):
        if name == "layout":
            return (True, range(len(self.layouts)))
        elif name == "window":
            return (True, [i.window.wid for i in self.windows])
        elif name == "screen":
            return (True, None)

    def _select(self, name, sel):
        if name == "layout":
            if sel is None:
                return self.layout
            else:
                return utils.lget(self.layouts, sel)
        elif name == "window":
            if sel is None:
                return self.currentWindow
            else:
                for i in self.windows:
                    if i.window.wid == sel:
                        return i
        elif name == "screen":
            return self.screen

    def cmd_setlayout(self, layout):
        self.layout = layout

    def cmd_info(self):
        """
            Returns a dictionary of info for this group.
        """
        return self.info()

    def cmd_toscreen(self, screen=None):
        """
            Pull a group to a specified screen.

            - screen: Screen offset. If not specified,
                      we assume the current screen.

            Pull group to the current screen:
                toscreen()

            Pull group to screen 0:
                toscreen(0)
        """
        if screen is None:
            screen = self.qtile.currentScreen
        else:
            screen = self.qtile.screens[screen]
        screen.setGroup(self)

    def _dirGroup(self, direction, skip_empty=False, skip_managed=False):
        """
        Find a group walking the groups list in the specified
        direction.

        skip_empty skips the empty groups
        skip_managed skips the groups that have a screen
        """
<<<<<<< HEAD
        index = currentgroup = self.qtile.groups.index(self)
        while True:
            index = (index + direction) % len(self.qtile.groups)
            group = self.qtile.groups[index]

            matches = False
            if skip_empty and skip_managed and \
                    group.windows and not group.screen:
                matches = True
            elif skip_empty and group.windows:
                matches = True
            elif skip_managed and not group.screen:
                matches = True

            if index == currentgroup or matches:
                return group
=======
        def match(group):
            if group is self: return True
            if skip_empty and not group.windows: return False
            if skip_managed and group.screen: return False
            return True

        groups = [ group for group in self.qtile.groups if match(group) ]
        index = (groups.index(self) + direction) % len(groups)
        return groups[index]
>>>>>>> cf82fc34

    def prevGroup(self, skip_empty=False, skip_managed=False):
        return self._dirGroup(-1, skip_empty, skip_managed)

    def nextGroup(self, skip_empty=False, skip_managed=False):
        return self._dirGroup(1, skip_empty, skip_managed)

    def cmd_unminimise_all(self):
        """
            Unminimise all windows in this group.
        """
        for w in self.windows:
            w.minimised = False
        self.layoutAll()

    def cmd_next_window(self):
        if not self.windows:
            return
        if self.currentWindow.floating:
            nxt = self.floating_layout.focus_next(self.currentWindow) or \
                self.layout.focus_first() or \
                self.floating_layout.focus_first()
        else:
            nxt = self.layout.focus_next(self.currentWindow) or \
                self.floating_layout.focus_first() or \
                self.layout.focus_first()
        self.focus(nxt, True)

    def cmd_prev_window(self):
        if not self.windows:
            return
        if self.currentWindow.floating:
            nxt = self.floating_layout.focus_prev(self.currentWindow) or \
                self.layout.focus_last() or \
                self.floating_layout.focus_last()
        else:
            nxt = self.layout.focus_prev(self.currentWindow) or \
                self.floating_layout.focus_last() or \
                self.layout.focus_last()
        self.focus(nxt, True)

    def cmd_switch_groups(self, name):
        """
            Switch position of current group with name
        """
        self.qtile.cmd_switch_groups(self.name, name)<|MERGE_RESOLUTION|>--- conflicted
+++ resolved
@@ -296,34 +296,16 @@
         skip_empty skips the empty groups
         skip_managed skips the groups that have a screen
         """
-<<<<<<< HEAD
-        index = currentgroup = self.qtile.groups.index(self)
-        while True:
-            index = (index + direction) % len(self.qtile.groups)
-            group = self.qtile.groups[index]
-
-            matches = False
-            if skip_empty and skip_managed and \
-                    group.windows and not group.screen:
-                matches = True
-            elif skip_empty and group.windows:
-                matches = True
-            elif skip_managed and not group.screen:
-                matches = True
-
-            if index == currentgroup or matches:
-                return group
-=======
+
         def match(group):
             if group is self: return True
             if skip_empty and not group.windows: return False
             if skip_managed and group.screen: return False
             return True
 
-        groups = [ group for group in self.qtile.groups if match(group) ]
+        groups = [group for group in self.qtile.groups if match(group)]
         index = (groups.index(self) + direction) % len(groups)
         return groups[index]
->>>>>>> cf82fc34
 
     def prevGroup(self, skip_empty=False, skip_managed=False):
         return self._dirGroup(-1, skip_empty, skip_managed)
