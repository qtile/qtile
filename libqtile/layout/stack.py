--- conflicted
+++ resolved
@@ -187,11 +187,7 @@
         else:
             n = self._findNext(
                     list(reversed(self.stacks)),
-<<<<<<< HEAD
-                    len(self.stacks) - self.currentStackOffset - 1
-=======
                     len(self.stacks) - currentOffset - 1
->>>>>>> 989092a8
                 )
             if n:
                 return n.cw
