--- conflicted
+++ resolved
@@ -1670,9 +1670,6 @@
         pickle.dump(QtileState(self), buf, protocol=0)
         state = buf.getvalue().decode()
         self.log.info('State = ')
-<<<<<<< HEAD
         self.log.info(state)
-=======
         self.log.info(''.join(state.split('\n')))
->>>>>>> 736a33df
         return state