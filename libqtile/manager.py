--- conflicted
+++ resolved
@@ -425,35 +425,24 @@
         self.windows.remove(win)
         win.group = None
         nextfocus = None
-<<<<<<< HEAD
-        if win.floating:
-            self.floating_layout.remove(win)
-=======
         if window.floating:
-            nextfocus = self.floating_layout.remove(window)
+            nextfocus = self.floating_layout.remove(win)
             if nextfocus is None:
                 nextfocus = self.layout.focus_first()
             if nextfocus is None:
                 nextfocus = self.floating_layout.focus_first()
->>>>>>> 06235522
         else:
             for i in self.layouts:
                 if i is self.layout:
                     nextfocus = i.remove(win)
                 else:
-<<<<<<< HEAD
                     i.remove(win)
-            self.focus(nextfocus, True)
-            self.layoutAll()
-=======
-                    i.remove(window)
             if nextfocus is None:
                 nextfocus = self.floating_layout.focus_first()
             if nextfocus is None:
                 nextfocus = self.layout.focus_first()
         self.focus(nextfocus, True)
         self.layoutAll()
->>>>>>> 06235522
         #else: TODO: change focus
     def mark_floating(self, win, floating):
         if floating and win in self.floating_layout.clients:
@@ -715,15 +704,9 @@
 
         self.server = command._Server(self.fname, self, config)
 
-<<<<<<< HEAD
-
-        for i in self.config.keys:
-            self.keyMap[(i.keysym, i.modmask&self.validMask)] = i
-=======
         # Map and Grab keys
         for key in self.config.keys:
             self.mapKey(key)
->>>>>>> 06235522
 
         self.mouseMap = {}
         for i in self.config.mouse:
@@ -732,7 +715,6 @@
         self.grabMouse()
         self.scan()
 
-<<<<<<< HEAD
     def _process_fake_screens(self):
         """
         Since Xephyr, Xnest don't really support offset screens,
@@ -783,7 +765,6 @@
             )
             self.screens.append(s)
         
-=======
     def mapKey(self, key):
         self.keyMap[(key.keysym, key.modmask&self.validMask)] = key
         code = self.conn.keysym_to_keycode(key.keysym)
@@ -831,7 +812,6 @@
         del(self.keyMap[key_index])
 
 
->>>>>>> 06235522
     def addGroup(self, name):
         if name not in self.groupMap.keys():
             g = Group(name)
