# Copyright (c) 2012, Tycho Andersen. All rights reserved.
#
# Permission is hereby granted, free of charge, to any person obtaining a copy
# of this software and associated documentation files (the "Software"), to deal
# in the Software without restriction, including without limitation the rights
# to use, copy, modify, merge, publish, distribute, sublicense, and/or sell
# copies of the Software, and to permit persons to whom the Software is
# furnished to do so, subject to the following conditions:
#
# The above copyright notice and this permission notice shall be included in
# all copies or substantial portions of the Software.
#
# THE SOFTWARE IS PROVIDED "AS IS", WITHOUT WARRANTY OF ANY KIND, EXPRESS OR
# IMPLIED, INCLUDING BUT NOT LIMITED TO THE WARRANTIES OF MERCHANTABILITY,
# FITNESS FOR A PARTICULAR PURPOSE AND NONINFRINGEMENT. IN NO EVENT SHALL THE
# AUTHORS OR COPYRIGHT HOLDERS BE LIABLE FOR ANY CLAIM, DAMAGES OR OTHER
# LIABILITY, WHETHER IN AN ACTION OF CONTRACT, TORT OR OTHERWISE, ARISING FROM,
# OUT OF OR IN CONNECTION WITH THE SOFTWARE OR THE USE OR OTHER DEALINGS IN THE
# SOFTWARE.
from . import window
<<<<<<< HEAD
import libqtile
=======
>>>>>>> 736a33df


class QtileState(object):
    """
        Represents the state of the qtile object. Primarily used for restoring
        state across restarts; any additional state which doesn't fit nicely
        into X atoms can go here.
    """
    def __init__(self, qtile):
        # Note: window state is saved and restored via _NET_WM_STATE, so
        # the only thing we need to restore here is the layout and screen
        # configurations.
        self.groups = {}
        self.screens = {}
        self.focus_history = {}
        self.current_screen = 0
        self.layout_map = {}

        for group in qtile.groups:
            self.groups[group.name] = group.layout.name
            self.layout_map[group.name] = {}
            for layout in group.layouts:
                self.layout_map[group.name][layout.name] = layout
                layout.group = None
<<<<<<< HEAD
                if isinstance(layout, libqtile.layout.slice.Slice):
                    layout.fallback.group = None
                    layout._slice.group = None
                    self.layout_map[group.name][layout.name+'_fallback'] = layout.fallback
                    self.layout_map[group.name][layout.name+'__slice'] = layout._slice

=======
>>>>>>> 736a33df
            self.focus_history[group.name] = group.focusHistory
        for index, screen in enumerate(qtile.screens):
            self.screens[index] = screen.group.name
            if screen == qtile.currentScreen:
                self.current_screen = index

    def restore_layout(self, qtile, saved_layout, layout):

        members = dir(saved_layout)
        for member in members:
            try:
                x = getattr(saved_layout, member)
                if isinstance(x, list):
                    tmp = []
                    last = None
                    for i in x:
                        if isinstance(i, window.Window):
                            tmp.append(qtile.windowMap[i.wid])
                        else:
                            tmp.append(i)
                        last = i
                    if isinstance(last, window.Window):
                        setattr(layout, member, tmp)
                elif isinstance(x, window.Window):
                    setattr(layout, member, qtile.windowMap[x.wid])
                elif not callable(x) and not str.startswith(member, '_'):
                    setattr(layout, member, x)
            except AttributeError:
                pass

    def apply(self, qtile):
        """
            Rearrange the windows in the specified Qtile object according to
            this QtileState.
        """
        try:
            for group in qtile.groups:
                group.focusHistory = [qtile.windowMap[i.wid] for i in self.focus_history[group.name]]
                for layout in group.layouts:
                    d = self.layout_map[group.name][layout.name]
                    d.group = layout.group
<<<<<<< HEAD
                    self.restore_layout(qtile, d, layout)
                    if isinstance(layout, libqtile.layout.slice.Slice):
                        d = self.layout_map[group.name][layout.name+'__slice']
                        d.group = layout.group
                        self.restore_layout(qtile, d, layout._slice)
                        d = self.layout_map[group.name][layout.name+'_fallback']
                        d.group = layout.group
                        self.restore_layout(qtile, d, layout.fallback)
=======
                    members = dir(d)
                    for member in members:
                        try:
                            x = getattr(d, member)
                            if isinstance(x, list):
                                tmp = []
                                last = None
                                for i in x:
                                    if isinstance(i, window.Window):
                                        tmp.append(qtile.windowMap[i.wid])
                                    else:
                                        tmp.append(i)
                                    last = i
                                if isinstance(last, window.Window):
                                    setattr(layout, member, tmp)
                            elif isinstance(x, window.Window):
                                setattr(layout, member, qtile.windowMap[x.wid])
                            elif not callable(x) and not str.startswith(member, '_'):
                                setattr(layout, member, x)
                        except AttributeError:
                            pass
>>>>>>> 736a33df
        except KeyError:
            pass  # group missing

        for (group, layout) in self.groups.items():
            try:
                qtile.groupMap[group].layout = layout
            except KeyError:
                pass  # group missing

        for (screen, group) in self.screens.items():
            try:
                group = qtile.groupMap[group]
                qtile.screens[screen].setGroup(group)
            except (KeyError, IndexError):
                pass  # group or screen missing
        qtile.toScreen(self.current_screen)<|MERGE_RESOLUTION|>--- conflicted
+++ resolved
@@ -18,10 +18,7 @@
 # OUT OF OR IN CONNECTION WITH THE SOFTWARE OR THE USE OR OTHER DEALINGS IN THE
 # SOFTWARE.
 from . import window
-<<<<<<< HEAD
 import libqtile
-=======
->>>>>>> 736a33df
 
 
 class QtileState(object):
@@ -46,15 +43,11 @@
             for layout in group.layouts:
                 self.layout_map[group.name][layout.name] = layout
                 layout.group = None
-<<<<<<< HEAD
                 if isinstance(layout, libqtile.layout.slice.Slice):
                     layout.fallback.group = None
                     layout._slice.group = None
                     self.layout_map[group.name][layout.name+'_fallback'] = layout.fallback
                     self.layout_map[group.name][layout.name+'__slice'] = layout._slice
-
-=======
->>>>>>> 736a33df
             self.focus_history[group.name] = group.focusHistory
         for index, screen in enumerate(qtile.screens):
             self.screens[index] = screen.group.name
@@ -96,7 +89,6 @@
                 for layout in group.layouts:
                     d = self.layout_map[group.name][layout.name]
                     d.group = layout.group
-<<<<<<< HEAD
                     self.restore_layout(qtile, d, layout)
                     if isinstance(layout, libqtile.layout.slice.Slice):
                         d = self.layout_map[group.name][layout.name+'__slice']
@@ -105,7 +97,6 @@
                         d = self.layout_map[group.name][layout.name+'_fallback']
                         d.group = layout.group
                         self.restore_layout(qtile, d, layout.fallback)
-=======
                     members = dir(d)
                     for member in members:
                         try:
@@ -127,7 +118,6 @@
                                 setattr(layout, member, x)
                         except AttributeError:
                             pass
->>>>>>> 736a33df
         except KeyError:
             pass  # group missing
 
