--- conflicted
+++ resolved
@@ -20,11 +20,7 @@
 
 import operator
 import functools
-<<<<<<< HEAD
-import gobject
-=======
 import logging
->>>>>>> 79c4f8d6
 import os
 
 from .compat import gobject, reduce, string_type, unicode
