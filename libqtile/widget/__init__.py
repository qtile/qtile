# https://bitbucket.org/tarek/flake8/issue/141/improve-flake8-statement-to-ignore
# is annoying, so we ignore libqtile/widget/__init__.py completely
# flake8: noqa

from backlight import Backlight
from battery import Battery, BatteryIcon
from clock import Clock
from currentlayout import CurrentLayout
from debuginfo import DebugInfo
from graph import CPUGraph, MemoryGraph, SwapGraph, NetGraph, HDDGraph, HDDBusyGraph
from groupbox import AGroupBox, GroupBox
from maildir import Maildir
from notify import Notify
from prompt import Prompt
from sensors import ThermalSensor
from sep import Sep
from she import She
from spacer import Spacer
from systray import Systray
from textbox import TextBox
from volume import Volume
from windowname import WindowName
from windowtabs import WindowTabs
from keyboardlayout import KeyboardLayout
from df import DF
from image import Image
from gmail_checker import GmailChecker
<<<<<<< HEAD
from launchbar import LaunchBar
=======
from clipboard import Clipboard
from countdown import Countdown

try:
    from launchbar import LaunchBar
except ImportError:
    pass
>>>>>>> 4d22da71

from tasklist import TaskList

try:
    from canto import Canto
except ImportError:
    pass

try:
    from mpriswidget import Mpris
except ImportError:
    pass

try:
    from mpris2widget import Mpris2
except ImportError:
    pass

try:
    from mpdwidget import Mpd
except ImportError:
    pass

try:
    from yahoo_weather import YahooWeather
    from bitcoin_ticker import BitcoinTicker
except ImportError:
    # Requires Python >= 2.6 or simplejson
    pass
from pacman import Pacman
try:
    from wlan import Wlan
except ImportError:
    # Requires python-wifi
    pass
try:
    from google_calendar import GoogleCalendar
except ImportError:
    pass<|MERGE_RESOLUTION|>--- conflicted
+++ resolved
@@ -25,9 +25,6 @@
 from df import DF
 from image import Image
 from gmail_checker import GmailChecker
-<<<<<<< HEAD
-from launchbar import LaunchBar
-=======
 from clipboard import Clipboard
 from countdown import Countdown
 
@@ -35,7 +32,6 @@
     from launchbar import LaunchBar
 except ImportError:
     pass
->>>>>>> 4d22da71
 
 from tasklist import TaskList
 
