--- conflicted
+++ resolved
@@ -16,12 +16,8 @@
 from volume import Volume
 from windowname import WindowName
 from windowtabs import WindowTabs
-<<<<<<< HEAD
 from keyboardlayout import KeyboardLayout, KeyboardLayoutIcon
-=======
-from keyboardlayout import KeyboardLayout
 from df import DF
->>>>>>> 5b8e8d4a
 
 from tasklist import TaskList
 
