import cairo
import os

from libqtile import bar, hook, manager
import base

BAT_DIR = '/sys/class/power_supply'
CHARGED = 'Full'
CHARGING = 'Charging'
DISCHARGING = 'Discharging'
UNKNOWN = 'Unknown'

def default_icon_path():
    # default icons are in libqtile/resources/battery-icons
    root = os.sep.join(os.path.abspath(__file__).split(os.sep)[:-2])
    return os.path.join(root, 'resources', 'battery-icons')


class _Battery(base._TextBox):
    ''' Base battery class '''

    defaults = manager.Defaults(
        ('font', 'Arial', 'Text font'),
        ('fontsize', None, 'Font pixel size. Calculated if None.'),
        ('padding', 3, 'Padding left and right. Calculated if None.'),
        ('background', None, 'Background colour.'),
        ('foreground', '#ffffff', 'Foreground colour.'),
        ('battery_name', 'BAT0', 'ACPI name of a battery, usually BAT0'),
        ('status_file', 'status', 'Name of status file in'
         ' /sys/class/power_supply/battery_name'),
        ('energy_now_file', 'energy_now', 'Name of file with the '
         'current energy in /sys/class/power_supply/battery_name'),
        ('energy_full_file', 'energy_full', 'Name of file with the maximum'
         ' energy in /sys/class/power_supply/battery_name'),
        ('power_now_file', 'power_now', 'Name of file with the current'
         ' power draw in /sys/class/power_supply/battery_name'),
        ('update_delay', 1, 'The delay in seconds between updates'),
    )

    def _get_param(self, name):
        try:
            with open(
                os.path.join(BAT_DIR, self.battery_name, name), 'r') as f:
                return f.read().strip()
        except IOError:
            if name == 'current_now':
                return 0
        except Exception:
            self.log.exception("Failed to get %s" % name)

    def _get_info(self):
        try:
            info = {
                'stat': self._get_param(self.status_file),
                'now': float(self._get_param(self.energy_now_file)),
                'full': float(self._get_param(self.energy_full_file)),
                'power': float(self._get_param(self.power_now_file)),
                }
        except TypeError:
            return False
        return info


class Battery(_Battery):
    """
        A simple but flexible text-based battery widget.
    """
    defaults = manager.Defaults(
        ('low_foreground', 'FF0000', 'font color when battery is low'),
        ('format', '{char} {percent:2.0%} {hour:d}:{min:02d}',
         'Display format'),
        ('charge_char', '^', 'Character to indicate the battery is charging'),
        ('discharge_char', 'V', 'Character to indicate the battery'
         ' is discharging'),
        *_Battery.defaults.defaults
    )

    def __init__(self, low_percentage=0.10, width=bar.CALCULATED, **config):
        base._TextBox.__init__(self, "BAT", **config)
        self.low_percentage = low_percentage

    def _configure(self, qtile, bar):
        base._TextBox._configure(self, qtile, bar)
        self.timeout_add(self.update_delay, self.update)

<<<<<<< HEAD
    def _get_text(self):
        info = self._get_info()
        if info == False:
            return 'Error'
=======
    def _get_info(self):
        try:
            stat = self._get_param(self.status_file)
            now = float(self._get_param(self.energy_now_file))
            full = float(self._get_param(self.energy_full_file))
            power = float(self._get_param(self.power_now_file))
        except IOError:
            return "Battery files not found"
>>>>>>> 552d4f28

        ## Set the charging character
        try:
            if info['stat'] == DISCHARGING:
                char = self.discharge_char
                time = info['now'] / info['power']
            elif info['stat'] == CHARGING:
                char = self.charge_char
                time = (info['full'] - info['now']) / info['power']
            else:
                return 'Full'
        except ZeroDivisionError:
            return 'Inf'

        ## Calculate the battery percentage and time left
        hour = int(time)
        min = int(time * 60) % 60
        percent = info['now'] / info['full']
        if info['stat'] == DISCHARGING and percent < self.low_percentage:
            self.layout.colour = self.low_foreground
        else:
            self.layout.colour = self.foreground

        return self.format.format(char=char,
                           percent=percent,
                           hour=hour, min=min)

    def update(self):
        ntext = self._get_text()
        if ntext != self.text:
            self.text = ntext
            self.bar.draw()
        return True


class BatteryIcon(_Battery):
    ''' Battery life indicator widget '''

    defaults = manager.Defaults(
        ('theme_path', default_icon_path(), 'Path of the icons'),
        ('custom_icons', {}, 'dict containing key->filename icon map'),
        *_Battery.defaults.defaults
    )

    def __init__(self, **config):
        base._TextBox.__init__(self, '0', width=bar.CALCULATED, **config)
        if self.theme_path:
            self.width_type = bar.STATIC
            self.width = 0
        self.surfaces = {}
        self.current_icon = 'battery-missing'
        self.icons = dict([(x, '{0}.png'.format(x)) for x in (
            'battery-missing',
            'battery-caution',
            'battery-low',
            'battery-good',
            'battery-full',
            'battery-caution-charging',
            'battery-low-charging',
            'battery-good-charging',
            'battery-full-charging',
            'battery-full-charged',
        )])
        self.icons.update(self.custom_icons)

    def _configure(self, qtile, bar):
        base._TextBox._configure(self, qtile, bar)
        self.setup_images()
        self.timeout_add(self.update_delay, self.update)

    def _get_icon_key(self):
        key = 'battery'
        info = self._get_info()
        if info == False:
            key += '-missing'
        else:
            percent = info['now'] / info['full']
            if percent < .2:
                key += '-caution'
            elif percent < .4:
                key += '-low'
            elif percent < .8:
                key += '-good'
            else:
                key += '-full'

            if info['stat'] == CHARGING:
                key += '-charging'
            elif info['stat'] == CHARGED:
                key += '-charged'
        return key

    def update(self):
        icon = self._get_icon_key()
        if icon != self.current_icon:
            self.current_icon = icon
            self.draw()
        return True

    def draw(self):
        if self.theme_path:
            self.drawer.clear(self.bar.background)
            self.drawer.ctx.set_source(self.surfaces[self.current_icon])
            self.drawer.ctx.paint()
            self.drawer.draw(self.offset, self.width)
        else:
            self.text = self.current_icon[8:]
            base._TextBox.draw(self)

    def setup_images(self):
        for key, name in self.icons.iteritems():
            try:
                path = os.path.join(self.theme_path, name)
                img = cairo.ImageSurface.create_from_png(path)
            except cairo.Error:
                self.theme_path = None
                self.qtile.log.exception('Battery Icon switching to text mode')
                return
            input_width = img.get_width()
            input_height = img.get_height()

            sp = input_height / float(self.bar.height - 1)

            width = input_width / sp
            if width > self.width:
                self.width = int(width) + self.actual_padding * 2

            imgpat = cairo.SurfacePattern(img)

            scaler = cairo.Matrix()

            scaler.scale(sp, sp)
            scaler.translate(self.actual_padding * -1, 0)
            imgpat.set_matrix(scaler)

            imgpat.set_filter(cairo.FILTER_BEST)
            self.surfaces[key] = imgpat<|MERGE_RESOLUTION|>--- conflicted
+++ resolved
@@ -83,21 +83,10 @@
         base._TextBox._configure(self, qtile, bar)
         self.timeout_add(self.update_delay, self.update)
 
-<<<<<<< HEAD
     def _get_text(self):
         info = self._get_info()
         if info == False:
             return 'Error'
-=======
-    def _get_info(self):
-        try:
-            stat = self._get_param(self.status_file)
-            now = float(self._get_param(self.energy_now_file))
-            full = float(self._get_param(self.energy_full_file))
-            power = float(self._get_param(self.power_now_file))
-        except IOError:
-            return "Battery files not found"
->>>>>>> 552d4f28
 
         ## Set the charging character
         try:
