# Copyright (c) 2011 matt
# Copyright (c) 2011 Paul Colomiets
# Copyright (c) 2011-2014 Tycho Andersen
# Copyright (c) 2012 dmpayton
# Copyright (c) 2012 hbc
# Copyright (c) 2012 Tim Neumann
# Copyright (c) 2012 uberj
# Copyright (c) 2012-2013 Craig Barnes
# Copyright (c) 2013 Tao Sauvage
# Copyright (c) 2014 Sean Vig
# Copyright (c) 2014 dequis
# Copyright (c) 2014 Sebastien Blot
#
# Permission is hereby granted, free of charge, to any person obtaining a copy
# of this software and associated documentation files (the "Software"), to deal
# in the Software without restriction, including without limitation the rights
# to use, copy, modify, merge, publish, distribute, sublicense, and/or sell
# copies of the Software, and to permit persons to whom the Software is
# furnished to do so, subject to the following conditions:
#
# The above copyright notice and this permission notice shall be included in
# all copies or substantial portions of the Software.
#
# THE SOFTWARE IS PROVIDED "AS IS", WITHOUT WARRANTY OF ANY KIND, EXPRESS OR
# IMPLIED, INCLUDING BUT NOT LIMITED TO THE WARRANTIES OF MERCHANTABILITY,
# FITNESS FOR A PARTICULAR PURPOSE AND NONINFRINGEMENT. IN NO EVENT SHALL THE
# AUTHORS OR COPYRIGHT HOLDERS BE LIABLE FOR ANY CLAIM, DAMAGES OR OTHER
# LIABILITY, WHETHER IN AN ACTION OF CONTRACT, TORT OR OTHERWISE, ARISING FROM,
# OUT OF OR IN CONNECTION WITH THE SOFTWARE OR THE USE OR OTHER DEALINGS IN THE
# SOFTWARE.

from __future__ import division

import cairocffi
import os
from libqtile import bar
from libqtile.log_utils import logger
from . import base

BAT_DIR = '/sys/class/power_supply'
CHARGED = 'Full'
CHARGING = 'Charging'
DISCHARGING = 'Discharging'
UNKNOWN = 'Unknown'

BATTERY_INFO_FILES = {
    'energy_now_file': ['energy_now', 'charge_now'],
    'energy_full_file': ['energy_full', 'charge_full'],
    'power_now_file': ['power_now', 'current_now'],
    'status_file': ['status'],
}


def default_icon_path():
    # default icons are in libqtile/resources/battery-icons
    root = os.sep.join(os.path.abspath(__file__).split(os.sep)[:-2])
    return os.path.join(root, 'resources', 'battery-icons')


class _Battery(base._TextBox):
    """Base battery class"""

    filenames = {}

    defaults = [
        ('battery_name', 'BAT0', 'ACPI name of a battery, usually BAT0'),
        (
            'status_file',
            'status',
            'Name of status file in'
            ' /sys/class/power_supply/battery_name'
        ),
        (
            'energy_now_file',
            None,
            'Name of file with the '
            'current energy in /sys/class/power_supply/battery_name'
        ),
        (
            'energy_full_file',
            None,
            'Name of file with the maximum'
            ' energy in /sys/class/power_supply/battery_name'
        ),
        (
            'power_now_file',
            None,
            'Name of file with the current'
            ' power draw in /sys/class/power_supply/battery_name'
        ),
        ('update_delay', 10, 'The delay in seconds between updates'),
    ]

    def __init__(self, **config):
        base._TextBox.__init__(self, "BAT", bar.CALCULATED, **config)
        self.add_defaults(_Battery.defaults)

    def _load_file(self, name):
        try:
            path = os.path.join(BAT_DIR, self.battery_name, name)
            with open(path, 'r') as f:
                return f.read().strip()
        except IOError:
            if name == 'current_now':
                return 0
            return False
        except Exception:
            logger.exception("Failed to get %s" % name)

    def _get_param(self, name):
        if name in self.filenames and self.filenames[name]:
            return self._load_file(self.filenames[name])
        elif name not in self.filenames:
            # Don't have the file name cached, figure it out

            # Don't modify the global list! Copy with [:]
            file_list = BATTERY_INFO_FILES.get(name, [])[:]

            if getattr(self, name, None):
                # If a file is manually specified, check it first
                file_list.insert(0, getattr(self, name))

            # Iterate over the possibilities, and return the first valid value
            for file in file_list:
                value = self._load_file(file)
                if value is not False and value is not None:
                    self.filenames[name] = file
                    return value

        # If we made it this far, we don't have a valid file.
        # Set it to None to avoid trying the next time.
        self.filenames[name] = None

        return None

    def _get_info(self):
        try:
            info = {
                'stat': self._get_param('status_file'),
                'now': float(self._get_param('energy_now_file')),
                'full': float(self._get_param('energy_full_file')),
                'power': float(self._get_param('power_now_file')),
            }
        except TypeError:
            return False
        return info


class Battery(_Battery):
    """A simple but flexible text-based battery widget"""
    orientations = base.ORIENTATION_HORIZONTAL
    defaults = [
        ('charge_char', u"\u2191", 'Character to indicate the battery is charging'),
        ('discharge_char',
         u"\u2193",
         'Character to indicate the battery is discharging'
         ),
        ('error_message', 'Error', 'Error message if something is wrong'),
        ('format',
         '{char} {percent:2.0%} {hour:d}:{min:02d}',
         'Display format'
         ),
        ('hide_threshold', None, 'Hide the text when there is enough energy'),
        ('low_percentage',
         0.10,
         "Indicates when to warn for low battery color 0 < x < 1"
         ),
<<<<<<< HEAD
        ('warn_foreground', 'FF0000', 'Font color on warning'),
=======
        ('high_percentage',
         0.90,
         "Indicates when to warn for battery full color 0 < x < 1"
         ),
        ('warn_foreground', 'FF0000', 'Font color on low battery'),
>>>>>>> 8baad195
    ]

    def __init__(self, **config):
        _Battery.__init__(self, **config)
        self.add_defaults(Battery.defaults)

    def timer_setup(self):
        update_delay = self.update()
        if update_delay is None and self.update_delay is not None:
            self.timeout_add(self.update_delay, self.timer_setup)
        elif update_delay:
            self.timeout_add(update_delay, self.timer_setup)

    def _configure(self, qtile, bar):
        if self.configured:
            self.update()
        _Battery._configure(self, qtile, bar)

    def _get_text(self):
        info = self._get_info()
        if info is False:
            return self.error_message

        # Set the charging character
        try:
            # hide the text when it's higher than threshold, but still
            # display `full` when the battery is fully charged.
            if self.hide_threshold and \
                    info['now'] / info['full'] * 100.0 >= \
                    self.hide_threshold and \
                    info['stat'] != CHARGED:
                return ''
            elif info['stat'] == DISCHARGING:
                char = self.discharge_char
                time = info['now'] / info['power']
            elif info['stat'] == CHARGING:
                char = self.charge_char
                time = (info['full'] - info['now']) / info['power']
            # if percent charge >0 and <50, but not discharging or charging, then return the current status
            # TODO: make this configurable, don't just use 50% as arbitrary cut-off, maybe check if plugged in
            elif info['now'] > 0 and \
                    info['stat'] == UNKNOWN and \
                    int(info['now'] / info['full']) != 1:
                return '~' + str(int(info['now'] / info['full'] * 100)) + '%'
            # battery is empty and not charging
            elif info['now'] == 0 and info['stat'] == UNKNOWN:
                return 'Empty'
            else:
                return 'Full'
        except ZeroDivisionError:
            time = -1

        # Calculate the battery percentage and time left
        if time >= 0:
            hour = int(time)
            min = int(time * 60) % 60
        else:
            hour = -1
            min = -1
        percent = info['now'] / info['full']
        if info['stat'] == DISCHARGING and percent < self.low_percentage:
            self.layout.colour = self.warn_foreground
        elif info['stat'] == CHARGING and percent > self.high_percentage:
            self.layout.colour = self.warn_foreground
        else:
            self.layout.colour = self.foreground

        return self.format.format(
            char=char,
            percent=percent,
            hour=hour,
            min=min
        )

    def update(self):
        ntext = self._get_text()
        if ntext != self.text:
            self.text = ntext
            self.bar.draw()


class BatteryIcon(_Battery):
    """Battery life indicator widget."""

    orientations = base.ORIENTATION_HORIZONTAL
    defaults = [
        ('theme_path', default_icon_path(), 'Path of the icons'),
        ('custom_icons', {}, 'dict containing key->filename icon map'),
    ]

    def __init__(self, **config):
        _Battery.__init__(self, **config)
        self.add_defaults(BatteryIcon.defaults)

        if self.theme_path:
            self.length_type = bar.STATIC
            self.length = 0
        self.surfaces = {}
        self.current_icon = 'battery-missing'
        self.icons = dict([(x, '{0}.png'.format(x)) for x in (
            'battery-missing',
            'battery-caution',
            'battery-low',
            'battery-good',
            'battery-full',
            'battery-caution-charging',
            'battery-low-charging',
            'battery-good-charging',
            'battery-full-charging',
            'battery-full-charged',
        )])
        self.icons.update(self.custom_icons)

    def timer_setup(self):
        self.update()
        self.timeout_add(self.update_delay, self.timer_setup)

    def _configure(self, qtile, bar):
        base._TextBox._configure(self, qtile, bar)
        self.setup_images()

    def _get_icon_key(self):
        key = 'battery'
        info = self._get_info()
        if info is False or not info.get('full'):
            key += '-missing'
        else:
            percent = info['now'] / info['full']
            if percent < .2:
                key += '-caution'
            elif percent < .4:
                key += '-low'
            elif percent < .8:
                key += '-good'
            else:
                key += '-full'

            if info['stat'] == CHARGING:
                key += '-charging'
            elif info['stat'] == CHARGED:
                key += '-charged'
        return key

    def update(self):
        icon = self._get_icon_key()
        if icon != self.current_icon:
            self.current_icon = icon
            self.draw()

    def draw(self):
        if self.theme_path:
            self.drawer.clear(self.background or self.bar.background)
            self.drawer.ctx.set_source(self.surfaces[self.current_icon])
            self.drawer.ctx.paint()
            self.drawer.draw(offsetx=self.offset, width=self.length)
        else:
            self.text = self.current_icon[8:]
            base._TextBox.draw(self)

    def setup_images(self):
        for key, name in self.icons.items():
            try:
                path = os.path.join(self.theme_path, name)
                img = cairocffi.ImageSurface.create_from_png(path)
            except cairocffi.Error:
                self.theme_path = None
                logger.warning('Battery Icon switching to text mode')
                return
            input_width = img.get_width()
            input_height = img.get_height()

            sp = input_height / (self.bar.height - 1)

            width = input_width / sp
            if width > self.length:
                self.length = int(width) + self.actual_padding * 2

            imgpat = cairocffi.SurfacePattern(img)

            scaler = cairocffi.Matrix()

            scaler.scale(sp, sp)
            scaler.translate(self.actual_padding * -1, 0)
            imgpat.set_matrix(scaler)

            imgpat.set_filter(cairocffi.FILTER_BEST)
            self.surfaces[key] = imgpat<|MERGE_RESOLUTION|>--- conflicted
+++ resolved
@@ -165,15 +165,15 @@
          0.10,
          "Indicates when to warn for low battery color 0 < x < 1"
          ),
-<<<<<<< HEAD
         ('warn_foreground', 'FF0000', 'Font color on warning'),
-=======
         ('high_percentage',
          0.90,
          "Indicates when to warn for battery full color 0 < x < 1"
          ),
-        ('warn_foreground', 'FF0000', 'Font color on low battery'),
->>>>>>> 8baad195
+        ('warn_for_high_battery', 
+        False, 
+        'whether warn the user when battery level becomes high during charging'
+        )
     ]
 
     def __init__(self, **config):
@@ -234,9 +234,10 @@
             hour = -1
             min = -1
         percent = info['now'] / info['full']
+        watt = info['power'] / 1e6
         if info['stat'] == DISCHARGING and percent < self.low_percentage:
             self.layout.colour = self.warn_foreground
-        elif info['stat'] == CHARGING and percent > self.high_percentage:
+        elif self.warn_for_high_battery and info['stat'] == CHARGING and percent > self.high_percentage:
             self.layout.colour = self.warn_foreground
         else:
             self.layout.colour = self.foreground
@@ -244,6 +245,7 @@
         return self.format.format(
             char=char,
             percent=percent,
+            watt=watt,
             hour=hour,
             min=min
         )
