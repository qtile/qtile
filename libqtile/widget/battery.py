import os

from .. import bar, hook, manager
import base

BAT_DIR = '/sys/class/power_supply'
CHARGING = 'Charging'
DISCHARGING = 'Discharging'
UNKNOWN = 'Unknown'


class Battery(base._TextBox):
    """
        A simple but flexible text-based battery widget.
    """
    defaults = manager.Defaults(
        ("font", "Arial", "Battery widget font"),
        ("fontsize", None, "Battery widget pixel size. Calculated if None."),
        ("padding", None, "Battery widget padding. Calculated if None."),
        ("background", "000000", "Background colour"),
        ("foreground", "ffffff", "Foreground colour"),
        ("low_foreground", "FF0000", "font when battery is low"),
        ("format", "{char} {percent:2.0%} {hour:d}:{min:02d}",
         "Display format"),
        ("battery_name", "BAT0", "ACPI name of a battery, usually BAT0"),
        ("status_file", "status", "Name of status file in"
         " /sys/class/power_supply/battery_name"),
        ("energy_now_file", "energy_now", "Name of file with the "
         "current energy in /sys/class/power_supply/battery_name"),
        ("energy_full_file", "energy_full", "Name of file with the maximum"
         " energy in /sys/class/power_supply/battery_name"),
        ("power_now_file", "power_now", "Name of file with the current"
         " power draw in /sys/class/power_supply/battery_name"),
        ("update_delay", 1, "The delay in seconds between updates"),
        ("charge_char", "^", "Character to indicate the battery is charging"),
        ("discharge_char", "V", "Character to indicate the battery"
         " is discharging")
    )

    def __init__(self, low_percentage=0.10, width=bar.CALCULATED, **config):
        base._TextBox.__init__(self, "BAT", **config)
        self.low_percentage = low_percentage

    def _configure(self, qtile, bar):
        base._TextBox._configure(self, qtile, bar)
        self.timeout_add(self.update_delay, self.update)

    def _get_info(self):
        try:
            stat = self._get_param(self.status_file)
            now = float(self._get_param(self.energy_now_file))
            full = float(self._get_param(self.energy_full_file))
            power = float(self._get_param(self.power_now_file))
        except TypeError:
            return 'Error'

<<<<<<< HEAD
        if stat == DISCHARGING:
            char = self.discharge_char
            time = now / power
        elif stat == CHARGING:
            char = self.charge_char
            time = (full - now) / power
        else:
            return 'Full'
=======
        try:
          if stat == DISCHARGING:
              char = self.discharge_char
              time = now/power
          elif stat == CHARGING:
              char = self.charge_char
              time = (full - now)/power
          else:
              return 'Full'
        except ZeroDivisonError:
          return 'Inf'
>>>>>>> 5ca02899

        hour = int(time)
        min = int(time * 60) % 60
        percent = now / full
        if stat == DISCHARGING and percent < self.low_percentage:
            self.layout.colour = self.low_foreground
        else:
            self.layout.colour = self.foreground
        return self.format.format(char=char,
                           percent=percent,
                           hour=hour, min=min)

    def update(self):
        ntext = self._get_info()
        if ntext != self.text:
            self.text = ntext
            self.bar.draw()
        return True

    def _get_param(self, name):
        try:
            with open(
                os.path.join(BAT_DIR, self.battery_name, name), 'r') as f:
                return f.read().strip()
        except IOError:
            if name == 'current_now':
                return 0
        except Exception:
            self.log.exception("Failed to get %s" % name)<|MERGE_RESOLUTION|>--- conflicted
+++ resolved
@@ -54,28 +54,17 @@
         except TypeError:
             return 'Error'
 
-<<<<<<< HEAD
-        if stat == DISCHARGING:
-            char = self.discharge_char
-            time = now / power
-        elif stat == CHARGING:
-            char = self.charge_char
-            time = (full - now) / power
-        else:
-            return 'Full'
-=======
         try:
-          if stat == DISCHARGING:
-              char = self.discharge_char
-              time = now/power
-          elif stat == CHARGING:
-              char = self.charge_char
-              time = (full - now)/power
-          else:
-              return 'Full'
+            if stat == DISCHARGING:
+                char = self.discharge_char
+                time = now / power
+            elif stat == CHARGING:
+                char = self.charge_char
+                time = (full - now) / power
+            else:
+                return 'Full'
         except ZeroDivisonError:
-          return 'Inf'
->>>>>>> 5ca02899
+            return 'Inf'
 
         hour = int(time)
         min = int(time * 60) % 60
