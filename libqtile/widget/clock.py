from time import time
from datetime import datetime, timedelta
import calendar

from libqtile import bar
import base

import gobject

<<<<<<< HEAD
# for the popup window
from libqtile import notify_window
from textbox import TextBox
import pango

=======
>>>>>>> 5140874b

class Clock(base._TextBox):
    """
        A simple but flexible text-based clock, with ability to display 
        the current month calendar when the mouse is over the widget.
    """
    def __init__(self, fmt="%H:%M", width=bar.CALCULATED, **config):
        """
            - fmt: A Python datetime format string.

            - width: A fixed width, or bar.CALCULATED to calculate the width
            automatically (which is recommended).
        """
        base._TextBox.__init__(self, " ", width, **config)
        self.fmt = fmt
        self.configured = False
        self.popup = None


    def _configure(self, qtile, bar):
        if not self.configured:
            self.configured = True
            gobject.idle_add(self.update)
        base._TextBox._configure(self, qtile, bar)


    def update(self):
        """ action automatically called to update the time displayed """
        ts = time()

        self.timeout_add(1. - ts % 1., self.update)

        old_layout_width = self.layout.width

        # adding .5 to get a proper seconds value because glib could
        # theoreticaly call our method too early and we could get something
        # like (x-1).999 instead of x.000
        self.text = datetime.fromtimestamp(int(ts + .5)).strftime(self.fmt)

        if self.layout.width != old_layout_width:
            self.bar.draw()
        else:
            self.draw()

        return False


    def pointer_over(self, x, y, detail):
        """ action to do if the mouse if over the widget: display a calendar """
        if not self.popup:
            # clean if there are some popups form other widget alive
            for w in self.bar.popup_window.keys():
                w.leave_window(x, y, detail)

            # create the calendar popup window
            self.today = datetime.today()
            w = TextBox(calendar.month(self.today.year, self.today.month), fontsize=self.fontsize, font="monospace")
            self.popup = notify_window.NotifyWindow(self, [w])

            # save the popup window in the bar in case of the mouse
            # leave the widget to another widget in the bar
            self.bar.popup_window[self] = self.popup
            
            self.popup._configure(self.qtile, self.bar.screen)
            w.layout.layout.set_alignment(pango.ALIGN_LEFT)


    def leave_window(self, x, y, detail):
        """ action to proceed if the mouse leave the widget: kill the popup """
        if self.popup:
            self.popup.window.hide()
            self.popup.window.kill()
            self.popup.window = None
            self.popup = None
            self.bar.popup_window.pop(self)


    def newMonth(self, date, way):
        """
        return a date in the previous or next month
        @date: current date to move from
        @way: direction (-1/+1) to move
        """
        if date.day < 15:
            if way > 0:
                date = date + timedelta(33)
            else:
                date = date - timedelta(18)
        else:
            if way > 0:
                date = date + timedelta(18)
            else:
                date = date - timedelta(33)
        return date



    def button_press(self, x, y, button):
        """ 
        Two actions of modifying the calendar date are defined in case
        of button press on the widget
        """
        if self.today:
            if button == 1:
                # leftmost button: prev month
                self.today = self.newMonth(self.today, -1)
            elif button == 3:
                # rightmost button: next month
                self.today = self.newMonth(self.today, 1)
            self.popup.widgets[0].text = calendar.month(self.today.year, self.today.month)
            self.popup.draw()<|MERGE_RESOLUTION|>--- conflicted
+++ resolved
@@ -7,14 +7,10 @@
 
 import gobject
 
-<<<<<<< HEAD
 # for the popup window
 from libqtile import notify_window
 from textbox import TextBox
 import pango
-
-=======
->>>>>>> 5140874b
 
 class Clock(base._TextBox):
     """
