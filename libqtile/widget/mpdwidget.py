# -*- coding: utf-8 -*-
# depends on python-mpd


# TODO: check if UI hangs in case of network issues and such
# TODO: python-mpd supports idle proto, can widgets be push instead of pull?
# TODO: a teardown hook so I can client.disconnect() ?
# TODO: some kind of templating to make shown info configurable
# TODO: best practice to handle failures? just write to stderr?

from .. import bar, utils
from mpd import MPDClient, CommandError
import atexit
import base


class Mpd(base._TextBox):
    """
        An mpd widget
    """
    defaults = [
        ("foreground_progress", "ffffff", "Foreground progress colour"),
        ("reconnect", False, "Choose if the widget should try to keep reconnect.")
    ]

    def __init__(self, width=bar.CALCULATED, host='localhost', port=6600,
                 password=False, msg_nc='Mpd off', **config):
        """
            - host: host to connect to
            - port: port to connect to
            - password: password to use
            - msg_nc: which message to show when we're not connected
            - width: A fixed width, or bar.CALCULATED to calculate the width
            automatically (which is recommended).
        """
        self.host = host
        self.port = port
        self.password = password
        self.msg_nc = msg_nc
        self.inc = 2
        base._TextBox.__init__(self, " ", width, **config)
        self.add_defaults(Mpd.defaults)
        self.client = MPDClient()
        self.connected = False
        self.connect()
        self.timeout_add(1, self.update)


    def connect(self, ifneeded=False):
        if self.connected:
            if not ifneeded:
                self.log.warning('Already connected. '
                    ' No need to connect again. '
                    'Maybe you want to disconnect first.')
            return True
        CON_ID = {'host': self.host, 'port': self.port}
        if not self.mpdConnect(CON_ID):
            self.log.error('Cannot connect to MPD server.')
        if self.password:
            if not self.mpdAuth(self.password):
                self.log.warning('Authentication failed.  Disconnecting')
                try:
                    self.client.disconnect()
                except Exception:
                    self.log.exception('Error disconnecting mpd')
        return self.connected

    def mpdConnect(self, con_id):
        """
            Simple wrapper to connect MPD.
        """
        try:
            self.client.connect(**con_id)
        except Exception:
            self.log.exception('Error connecting mpd')
            return False
        self.connected = True
        return True

    def mpdDisconnect(self):
        """
            Simple wrapper to disconnect MPD.
        """
        try:
            self.client.disconnect()
        except Exception:
            self.log.exception('Error disconnecting mpd')
            return False
        self.connected = False
        return True

    def mpdAuth(self, secret):
        """
            Authenticate
        """
        try:
            self.client.password(secret)
        except CommandError:
            return False
        return True

    def _configure(self, qtile, bar):
<<<<<<< HEAD
        base._Widget._configure(self, qtile, bar)
        if self.fontsize is None:
            self.fontsize = self.bar.height - self.bar.height / 5
=======
        base._TextBox._configure(self, qtile, bar)
>>>>>>> 38a5b322
        self.layout = self.drawer.textlayout(
            self.text, self.foreground, self.font, self.fontsize,
            self.fontshadow, markup=True)
        atexit.register(self.mpdDisconnect)

    def update(self):
        if not self.configured:
            return True
        if self.connect(True):
            try:
                status = self.client.status()
                song = self.client.currentsong()
                volume = status.get('volume', '-1')
                if song:
                    artist = ''
                    title = ''
                    if 'artist' in song:
                        artist = song['artist'].decode('utf-8')
                    if 'title' in song:
                        title = song['title'].decode('utf-8')

                    if 'artist' not in song and 'title' not in song:
                        playing = song.get('file', '??')
                    else:
                        playing = u'%s − %s' % (artist, title)

                    if status and status.get('time', None):
                        elapsed, total = status['time'].split(':')
                        percent = float(elapsed) / float(total)
                        progress = int(percent * len(playing))
                        playing = '<span color="%s">%s</span>%s' % (
                            utils.hex(self.foreground_progress),
                            utils.escape(playing[:progress].encode('utf-8')),
                            utils.escape(playing[progress:].encode('utf-8')))
                    else:
                        playing = utils.escape(playing)
                else:
                    playing = 'Stopped'

                playing = '%s [%s%%]' % (playing,
                                         volume if volume != '-1' else '?')
            except Exception:
                self.log.exception('Mpd error on update')
                playing = self.msg_nc
                self.mpdDisconnect()
        else:
            if self.reconnect:
                playing = self.msg_nc
            else:
                return False

        if self.text != playing:
            self.text = playing
            self.bar.draw()

        return True

    def button_press(self, x, y, button):
        if not self.connect(True):
            return False
        try:
            status = self.client.status()
            if button == 3:
                if not status:
                    self.client.play()
                else:
                    self.client.pause()
            elif button == 4:
                self.client.previous()
            elif button == 5:
                self.client.next()
            elif button == 8:
                if status:
                    self.client.setvol(
                        max(int(status['volume']) - self.inc, 0))
            elif button == 9:
                if status:
                    self.client.setvol(
                        min(int(status['volume']) + self.inc, 100))
        except Exception:
            self.log.exception('Mpd error on click')<|MERGE_RESOLUTION|>--- conflicted
+++ resolved
@@ -100,13 +100,7 @@
         return True
 
     def _configure(self, qtile, bar):
-<<<<<<< HEAD
-        base._Widget._configure(self, qtile, bar)
-        if self.fontsize is None:
-            self.fontsize = self.bar.height - self.bar.height / 5
-=======
         base._TextBox._configure(self, qtile, bar)
->>>>>>> 38a5b322
         self.layout = self.drawer.textlayout(
             self.text, self.foreground, self.font, self.fontsize,
             self.fontshadow, markup=True)
