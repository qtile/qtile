# Copyright (c) 2014 Rock Neurotiko
#
# Permission is hereby granted, free of charge, to any person obtaining a copy
# of this software and associated documentation files (the "Software"), to deal
# in the Software without restriction, including without limitation the rights
# to use, copy, modify, merge, publish, distribute, sublicense, and/or sell
# copies of the Software, and to permit persons to whom the Software is
# furnished to do so, subject to the following conditions:
#
# The above copyright notice and this permission notice shall be included in
# all copies or substantial portions of the Software.
#
# THE SOFTWARE IS PROVIDED "AS IS", WITHOUT WARRANTY OF ANY KIND, EXPRESS OR
# IMPLIED, INCLUDING BUT NOT LIMITED TO THE WARRANTIES OF MERCHANTABILITY,
# FITNESS FOR A PARTICULAR PURPOSE AND NONINFRINGEMENT. IN NO EVENT SHALL THE
# AUTHORS OR COPYRIGHT HOLDERS BE LIABLE FOR ANY CLAIM, DAMAGES OR OTHER
# LIABILITY, WHETHER IN AN ACTION OF CONTRACT, TORT OR OTHERWISE, ARISING FROM,
# OUT OF OR IN CONNECTION WITH THE SOFTWARE OR THE USE OR OTHER DEALINGS IN THE
# SOFTWARE.

from __future__ import division

from libqtile.log_utils import logger
from . import base

class Net(base.ThreadedPollText):
    """Displays interface down and up speed"""
    orientations = base.ORIENTATION_HORIZONTAL
    defaults = [
        ('interface', 'wlan0', 'The interface to monitor'),
        ('update_interval', 1, 'The update interval.'),
    ]

    def __init__(self, **config):
        base.ThreadedPollText.__init__(self, **config)
        self.add_defaults(Net.defaults)
        self.interfaces = self.get_stats()

    def convert_b(self, b):
        # Here we round to 1000 instead of 1024
        # ?# because of round things
        letter = 'B'
        # b is a float, so don't use integer division
        if int(b / 1024) > 0:
            b /= 1024.0
            letter = 'K'
        if int(b / 1024) > 0:
            b /= 1024.0
            letter = 'M'
        if int(b / 1024) > 0:
            b /= 1024.0
            letter = 'G'
        # I hope no one have more than 999 GB/s
        return b, letter

    def get_stats(self):
        lines = []  # type: List[str]
        with open('/proc/net/dev', 'r') as f:
            lines = f.readlines()[2:]
<<<<<<< HEAD
        interfaces['net'] = {}
=======
        interfaces = {'net': {'down': 0, 'up': 0}}
>>>>>>> 8baad195
        for s in lines:
            int_s = s.split()
            name = int_s[0][:-1]
            down = float(int_s[1])
            up = float(int_s[-8])
            interfaces[name] = {'down': down, 'up': up}
            interfaces['net']['down'] += down
            interfaces['net']['up'] += up
        # net_up = 0
        # net_down = 0
        # for iface in interfaces:
        #     net_up += interfaces[iface]['up']
        #     net_down += interfaces[iface]['down']
        # interfaces['net'] = {'down': down, 'up': up}
        return interfaces

    def _format(self, down, up):
        down = "%0.2f" % down
        up = "%0.2f" % up
        if len(down) > 4:
            down = down[:4]
        if len(up) > 4:
            up = up[:4]

        down = "0" * (4 - len(down)) + down
        up = "0" * (4 - len(up)) + up
        return down, up

    def poll(self):
        try:
            new_int = self.get_stats()
            down = new_int[self.interface]['down'] - \
                self.interfaces[self.interface]['down']
            up = new_int[self.interface]['up'] - \
                self.interfaces[self.interface]['up']

            down = down / self.update_interval
            up = up / self.update_interval
            down, down_letter = self.convert_b(down)
            up, up_letter = self.convert_b(up)

            down, up = self._format(down, up)

            str_base = u"%s%s\u2193\u2191%s%s"

            self.interfaces = new_int
            return str_base % (down, down_letter, up, up_letter)
        except Exception:
            logger.error('%s: Probably your wlan device is switched off or otherwise not present in your system.',
                         self.__class__.__name__)<|MERGE_RESOLUTION|>--- conflicted
+++ resolved
@@ -38,17 +38,17 @@
 
     def convert_b(self, b):
         # Here we round to 1000 instead of 1024
-        # ?# because of round things
+        #  because of round things
         letter = 'B'
         # b is a float, so don't use integer division
-        if int(b / 1024) > 0:
-            b /= 1024.0
+        if int(b / 1000) > 0:
+            b /= 1000.0
             letter = 'K'
-        if int(b / 1024) > 0:
-            b /= 1024.0
+        if int(b / 1000) > 0:
+            b /= 1000.0
             letter = 'M'
-        if int(b / 1024) > 0:
-            b /= 1024.0
+        if int(b / 1000) > 0:
+            b /= 1000.0
             letter = 'G'
         # I hope no one have more than 999 GB/s
         return b, letter
@@ -57,11 +57,7 @@
         lines = []  # type: List[str]
         with open('/proc/net/dev', 'r') as f:
             lines = f.readlines()[2:]
-<<<<<<< HEAD
-        interfaces['net'] = {}
-=======
         interfaces = {'net': {'down': 0, 'up': 0}}
->>>>>>> 8baad195
         for s in lines:
             int_s = s.split()
             name = int_s[0][:-1]
@@ -70,24 +66,18 @@
             interfaces[name] = {'down': down, 'up': up}
             interfaces['net']['down'] += down
             interfaces['net']['up'] += up
-        # net_up = 0
-        # net_down = 0
-        # for iface in interfaces:
-        #     net_up += interfaces[iface]['up']
-        #     net_down += interfaces[iface]['down']
-        # interfaces['net'] = {'down': down, 'up': up}
         return interfaces
 
     def _format(self, down, up):
         down = "%0.2f" % down
         up = "%0.2f" % up
-        if len(down) > 4:
-            down = down[:4]
-        if len(up) > 4:
-            up = up[:4]
+        if len(down) > 5:
+            down = down[:5]
+        if len(up) > 5:
+            up = up[:5]
 
-        down = "0" * (4 - len(down)) + down
-        up = "0" * (4 - len(up)) + up
+        down = " " * (5 - len(down)) + down
+        up = " " * (5 - len(up)) + up
         return down, up
 
     def poll(self):
@@ -105,7 +95,7 @@
 
             down, up = self._format(down, up)
 
-            str_base = u"%s%s\u2193\u2191%s%s"
+            str_base = u"%s%s \u2193\u2191 %s%s"
 
             self.interfaces = new_int
             return str_base % (down, down_letter, up, up_letter)
