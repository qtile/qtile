from .. import bar, xcbq, window
from . import base

import xcffib
from xcffib.xproto import EventMask, SetMode
import atexit
import struct


class Icon(window._Window):
    _windowMask = EventMask.StructureNotify | \
        EventMask.Exposure

    def __init__(self, win, qtile, systray):
        window._Window.__init__(self, win, qtile)
        self.systray = systray
        self.width = systray.icon_size
        self.height = systray.icon_size

    def handle_ConfigureNotify(self, event):
        icon_size = self.systray.icon_size
        self.updateHints()

        try:
            width = self.hints["min_width"]
            height = self.hints["min_height"]
        except KeyError:
            width = icon_size
            height = icon_size

        if height > icon_size:
            width = width * icon_size / height
            height = icon_size
        if height <= 0:
            width = icon_size
            height = icon_size

        self.width = width
        self.height = height
        self.window.set_attribute(backpixmap=self.systray.drawer.pixmap)
        return False

    def handle_DestroyNotify(self, event):
        wid = event.window
        del(self.qtile.windowMap[wid])
        del(self.systray.icons[wid])
        self.systray.draw()
        return False

    handle_UnmapNotify = handle_DestroyNotify


class TrayWindow(window._Window):
    _windowMask = EventMask.StructureNotify | \
        EventMask.Exposure

    def __init__(self, win, qtile, systray):
        window._Window.__init__(self, win, qtile)
        self.systray = systray

    def handle_ClientMessage(self, event):
        atoms = self.qtile.conn.atoms

        opcode = event.type
<<<<<<< HEAD
        data = event.data
        task = data.data32[2]
=======
        data = event.data.data32
        message = data[1]
        wid = data[2]
>>>>>>> a96e7344

        conn = self.qtile.conn.conn
        parent = self.systray.bar.window.window

        # message == 0 corresponds to SYSTEM_TRAY_REQUEST_DOCK
        # TODO: handle system tray messages http://standards.freedesktop.org/systemtray-spec/systemtray-spec-latest.html
        if opcode == atoms['_NET_SYSTEM_TRAY_OPCODE'] and message == 0:
            try:
                w = xcbq.Window(self.qtile.conn, wid)
                icon = Icon(w, self.qtile, self.systray)
                self.systray.icons[wid] = icon
                self.qtile.windowMap[wid] = icon

                # add icon window to the save-set, so it gets reparented
                # to the root window when qtile dies
                conn.core.ChangeSaveSet(SetMode.Insert, wid)

                conn.core.ReparentWindow(wid, parent.wid, 0, 0)
                conn.flush()
                w.map()
            except xcffib.xproto.DrawableError:
                # The icon wasn't ready to be drawn yet... (NetworkManager does
                # this sometimes), so we just forget about it and wait for the
                # next event.
                pass
        return False


class Systray(base._Widget):
    """
        A widget that manage system tray
    """
    defaults = [
        ('icon_size', 20, 'Icon width'),
        ('padding', 5, 'Padding between icons'),
    ]

    def __init__(self, **config):
        base._Widget.__init__(self, bar.CALCULATED, **config)
        self.add_defaults(Systray.defaults)
        self.traywin = None
        self.icons = {}

    def button_press(self, x, y, button):
        pass

    def calculate_width(self):
        width = sum([i.width for i in self.icons.values()])
        width += self.padding * len(self.icons)
        return width

    def _configure(self, qtile, bar):
        base._Widget._configure(self, qtile, bar)
        self.qtile = qtile
        self.bar = bar
        atoms = qtile.conn.atoms
        win = qtile.conn.create_window(-1, -1, 1, 1)
        self.traywin = TrayWindow(win, self.qtile, self)
        qtile.windowMap[win.wid] = self.traywin
        qtile.conn.conn.core.SetSelectionOwner(
            win.wid,
            atoms['_NET_SYSTEM_TRAY_S0'],
            xcffib.CurrentTime
        )
        event = struct.pack(
            'BBHII5I', 33, 32, 0, qtile.root.wid,
            atoms['MANAGER'],
            xcffib.CurrentTime, atoms['_NET_SYSTEM_TRAY_S0'],
            win.wid, 0, 0
        )
        qtile.root.send_event(event, mask=EventMask.StructureNotify)

        # cleanup before exit
        atexit.register(self.cleanup)

    def draw(self):
        self.drawer.clear(self.background or self.bar.background)
        self.drawer.draw(self.offset, self.calculate_width())
        xoffset = self.padding
        for pos, icon in enumerate(self.icons.values()):
            icon.place(
                self.offset + xoffset,
                self.bar.height / 2 - self.icon_size / 2,
                icon.width, self.icon_size,
                0,
                None
            )
            xoffset += icon.width + self.padding

    def cleanup(self):
        atoms = self.qtile.conn.atoms
        self.qtile.conn.conn.core.SetSelectionOwner(
            0,
            atoms['_NET_SYSTEM_TRAY_S0'],
            xcffib.CurrentTime,
        )
        self.traywin.hide()<|MERGE_RESOLUTION|>--- conflicted
+++ resolved
@@ -62,14 +62,9 @@
         atoms = self.qtile.conn.atoms
 
         opcode = event.type
-<<<<<<< HEAD
-        data = event.data
-        task = data.data32[2]
-=======
         data = event.data.data32
         message = data[1]
         wid = data[2]
->>>>>>> a96e7344
 
         conn = self.qtile.conn.conn
         parent = self.systray.bar.window.window
