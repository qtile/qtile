--- conflicted
+++ resolved
@@ -52,26 +52,11 @@
     def _configure(self, qtile, bar):
         base._TextBox._configure(self, qtile, bar)
         self.add_defaults(YahooWeather.defaults)
-<<<<<<< HEAD
-        self.timeout_add(self.update_interval, self.wx_update)
-        #self.timeout_add(
-        #    self.update_interval,
-        #    self.fetch_weather, (),
-        #    self.update
-        #)
-=======
         self.timeout_add(self.update_interval, self.wx_updater)
->>>>>>> c199983e
 
     def button_press(self, x, y, button):
         self.update(self.fetch_weather())
 
-<<<<<<< HEAD
-    def wx_update(self):
-        self.update(self.fetch_weather())
-        return True
-
-=======
     def wx_updater(self):
         self.log.info('adding WX widget timer')
         def worker():
@@ -81,7 +66,6 @@
         return True
 
 
->>>>>>> c199983e
     def update(self, data):
         if data:
             self.text = self.format.format(**data)
