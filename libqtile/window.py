--- conflicted
+++ resolved
@@ -112,15 +112,10 @@
             # note that _float_info x and y are
             # really offsets, relative to screen x,y
             self._float_info = {
-<<<<<<< HEAD
-                'x': g.x, 'y': g.y,
-                'w': g.width, 'h': g.height
-=======
                 'x': g.x,
                 'y': g.y,
                 'w': g.width,
                 'h': g.height,
->>>>>>> dd52b52f
             }
         except xcb.xproto.BadDrawable:
             # Whoops, we were too early, so let's ignore it for now and get the
