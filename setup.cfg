--- conflicted
+++ resolved
@@ -75,14 +75,10 @@
   jupyter_console
 wayland =
   pywayland>=0.4.14
-<<<<<<< HEAD
-  pywlroots>=0.16.1,<0.17.0
-=======
->>>>>>> 3fb4910f
   xkbcommon>=0.3
   # NOTE: When updating the major or minor version of pywlroots here, also update:
   # tox.ini, docs/manual/install/index.rst, docs/manual/wayland.rst
-  pywlroots>=0.15.24,<0.16.0
+  pywlroots>=0.16.1,<0.17.0
 
 [options.package_data]
 libqtile.resources =
