--- conflicted
+++ resolved
@@ -79,7 +79,6 @@
 
 
 def get_cffi_modules():
-<<<<<<< HEAD
     # Check we have cffi around. If not, none of these will get built.
     if not can_import("cffi.pkgconfig"):
         print("CFFI package is missing")
@@ -93,15 +92,6 @@
     # X11 backend dependencies
     if can_import("xcffib"):
         cffi_modules.append("libqtile/backend/x11/xcursors_ffi_build.py:xcursors_ffi")
-=======
-    cffi_modules = []
-    try:
-        from cffi.error import PkgConfigError
-        from cffi.pkgconfig import call
-    except ImportError:
-        # technically all ffi defined above wont be built
-        print("CFFI package is missing")
->>>>>>> 3baad1ef
     else:
         print("Failed to find xcffib. X11 backend dependencies not built.")
 
