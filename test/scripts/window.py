--- conflicted
+++ resolved
@@ -6,17 +6,13 @@
 from __future__ import print_function
 import sys
 import time
-<<<<<<< HEAD
 import struct
 import xcb
 import xcb.xproto
-=======
-from Xlib import display, error, X, protocol
 try:
     from StringIO import StringIO # Python 2
 except ImportError:
     from io import StringIO # Python 3
->>>>>>> 79c4f8d6
 
 
 def configure(window):
