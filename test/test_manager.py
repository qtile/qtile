--- conflicted
+++ resolved
@@ -110,13 +110,8 @@
     ]
 
 
-<<<<<<< HEAD
-manager_config = pytest.mark.parametrize("qtile", [ManagerConfig], indirect=True)
-multi_screen_manager_config = pytest.mark.parametrize("qtile", [MultiScreenManagerConfig], indirect=True)
-=======
 manager_config = pytest.mark.parametrize("manager", [ManagerConfig], indirect=True)
 multi_screen_manager_config = pytest.mark.parametrize("manager", [MultiScreenManagerConfig], indirect=True)
->>>>>>> c28523b9
 
 
 @dualmonitor
@@ -235,38 +230,6 @@
     assert ga["windows"] == ["one"]
     assert gb["windows"] == ["two"]
     assert self.c.window.info()["name"] == "one"
-
-
-@multi_screen_manager_config
-def test_swap_screens(qtile):
-    self = qtile
-
-    assert self.c.screen.info()["index"] == 0
-    self.c.to_screen(1)
-    assert self.c.screen.info()["index"] == 1
-    self.test_window("one")
-    self.c.to_screen(0)
-    self.test_window("two")
-
-    ga = self.c.groups()["a"]
-    assert ga["windows"] == ["two"]
-
-    gb = self.c.groups()["b"]
-    assert gb["windows"] == ["one"]
-
-    self.c.swap_screens()
-    print(self)
-    print(self.__dict__)
-    print(self.screens)
-    print(self.screens[0].__dict__)
-    assert ga["windows"] == ["one"]
-    assert gb["windows"] == ["two"]
-    assert self.c.window.info()["name"] == "one"
-    self.c.swap_screens()
-    assert ga["windows"] == ["one"]
-    assert gb["windows"] == ["two"]
-    assert self.c.window.info()["name"] == "one"
-
 
 @dualmonitor
 @manager_config
