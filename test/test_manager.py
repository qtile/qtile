--- conflicted
+++ resolved
@@ -201,8 +201,6 @@
     assert gb["windows"] == ["two"]
     assert self.c.window.info()["name"] == "one"
 
-<<<<<<< HEAD
-=======
 @multi_screen_manager_config
 def test_swap_screens(manager):
     assert self.c.screen.info()["index"] == 0
@@ -227,7 +225,6 @@
     assert gb["windows"] == ["two"]
     assert self.c.window.info()["name"] == "one"
 
->>>>>>> 8558d71d
 @multi_screen_manager_config
 def test_swap_screens(qtile):
     self = qtile
