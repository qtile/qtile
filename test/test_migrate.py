--- conflicted
+++ resolved
@@ -169,7 +169,7 @@
     check_migrate(orig, expected)
 
 
-<<<<<<< HEAD
+
 def test_windownametab_to_tasklist():
     orig = textwrap.dedent("""
         from libqtile import bar
@@ -184,7 +184,8 @@
 
         bar.Bar([widget.TaskList(markup_normal=True), widget.TaskList(markup_normal=False)], 30)
         """)
-=======
+
+
 def test_crypto():
     orig = textwrap.dedent("""
         from libqtile import bar
@@ -199,7 +200,7 @@
 
         bar.Bar([CryptoTicker()], 30)
     """)
->>>>>>> b7a9e43b
+
 
     check_migrate(orig, expected)
 
