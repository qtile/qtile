--- conflicted
+++ resolved
@@ -40,34 +40,17 @@
     # However, rebuilding on pypy doesn't work so we'll pin the version instead
     # See: https://github.com/tych0/xcffib/issues/134
     pypy3: pip install cffi==1.15.0
-<<<<<<< HEAD
-    pip install xcffib>=0.10.1
-    pip install cairocffi
-    pip install pywlroots>=0.16.1,<0.17.0
-=======
     pip install xcffib>=0.10.1 wheel
     # The 1.5.0 release of cairocffi cannot be built in a clean folder as it will fail to
     # to build with xcb suppport. https://github.com/Kozea/cairocffi/issues/212
     pip install --no-cache --upgrade --no-build-isolation cairocffi
-    pip install pywlroots>=0.15.24,<0.16.0
->>>>>>> 5da47463
+    pip install pywlroots>=0.16.1,<0.17.0
     python3 setup.py -q install
     {toxinidir}/scripts/ffibuild
     # pypy3 is very slow when running coverage reports so we skip it
-<<<<<<< HEAD
     pypy3: python3 -m pytest --backend=x11 --backend=wayland {posargs}
     py39: coverage run -m pytest --backend=x11 --backend=wayland {posargs}
-    py310: coverage run -m pytest --backend=x11 --backend=wayland {posargs}
-
-    # dbus-next 0.2.3 causes a segfault when run in GLib's mainloop in python 3.11
-    # We need to skip the `test_statusnotifier` tests until 0.2.4 is released
-    # https://github.com/altdesktop/python-dbus-next/issues/138
-    py311: coverage run -m pytest --backend=x11 --backend=wayland -k "not test_statusnotifier" {posargs}
-=======
-    pypy3: python3 -m pytest -W error --backend=x11 --backend=wayland {posargs}
-    py39: coverage run -m pytest -W error --backend=x11 --backend=wayland {posargs}
     py3{10,11}: coverage run -m pytest --backend=x11 --backend=wayland {posargs}
->>>>>>> 5da47463
 
     # Coverage runs tests in parallel so we need to combine results into a single file
     !pypy3: coverage combine -q
@@ -122,15 +105,10 @@
     types-pytz
     types-pkg_resources
 commands =
-<<<<<<< HEAD
-    pip install -r requirements.txt pywayland>=0.4.14 xkbcommon>=0.3
-    pip install pywlroots>=0.16.1,<0.17.0
-=======
     pip install --ignore-installed xcffib wheel
     pip install --ignore-installed --no-cache --upgrade --no-build-isolation cairocffi
     pip install pywayland>=0.4.14 xkbcommon>=0.3
-    pip install pywlroots>=0.15.24,<0.16.0
->>>>>>> 5da47463
+    pip install pywlroots>=0.16.1,<0.17.0
     mypy -p libqtile
     # also run the tests that require mypy
     pip install --no-build-isolation .
